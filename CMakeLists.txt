--- conflicted
+++ resolved
@@ -225,15 +225,12 @@
 option(USE_XPRESS "Use the XPRESS solver" OFF)
 message(STATUS "XPRESS support: ${USE_XPRESS}")
 
-<<<<<<< HEAD
 option(USE_SIRIUS "Build and use SIRIUS interface" OFF)
 message(STATUS "SIRIUS support: ${USE_SIRIUS}")
-=======
 if(BUILD_DOTNET)
   option(UNIVERSAL_DOTNET_PACKAGE "Build a .Net multi OS Package" OFF)
   message(STATUS ".Net: Create multiple os package: ${UNIVERSAL_DOTNET_PACKAGE}")
 endif()
->>>>>>> 49b6301e
 
 if(BUILD_JAVA)
   option(BUILD_FAT_JAR "Create single .jar with all dependencies (including native binaries)" OFF)
