--- conflicted
+++ resolved
@@ -1,10 +1,5 @@
-<<<<<<< HEAD
 name: "setup ubuntu environment"
 description: "setup dotnet python and compile sirius"
-=======
-name: "setup ubuntu environement"
-description: "setup dotnet python"
->>>>>>> c32e6574
 inputs:
   os:
     description: 'operating system'
