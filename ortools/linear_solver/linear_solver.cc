--- conflicted
+++ resolved
@@ -515,14 +515,8 @@
 #if defined(USE_GLPK)
     {MPSolver::GLPK_MIXED_INTEGER_PROGRAMMING, "glpk_mip"},
 #endif
-<<<<<<< HEAD
-#if defined(USE_BOP)
-    {MPSolver::BOP_INTEGER_PROGRAMMING, "bop"},
-#endif
-=======
         {MPSolver::BOP_INTEGER_PROGRAMMING, "bop"},
         {MPSolver::SAT_INTEGER_PROGRAMMING, "sat"},
->>>>>>> 9d4f43c4
 #if defined(USE_GUROBI)
     {MPSolver::GUROBI_MIXED_INTEGER_PROGRAMMING, "gurobi_mip"},
 #endif
@@ -777,8 +771,6 @@
   if (model_request.enable_internal_solver_output()) {
     solver.EnableOutput();
   }
-<<<<<<< HEAD
-=======
 
   auto optional_response = solver.interface_->DirectlySolveProto(model_request);
   if (optional_response) {
@@ -795,7 +787,6 @@
         << response->status() << "): " << response->status_str();
     return;
   }
->>>>>>> 9d4f43c4
   std::string error_message;
   response->set_status(solver.LoadModelFromProtoInternal(
       optional_model->get(), /*clear_names=*/true,
@@ -803,20 +794,12 @@
   // Even though we don't re-check model validity here, there can be some
   // problems found by LoadModelFromProto, eg. unsupported features.
   if (response->status() != MPSOLVER_MODEL_IS_VALID) {
-<<<<<<< HEAD
-    LOG(WARNING) << "Loading model from protocol buffer failed, load status = "
-                 << ProtoEnumToString<MPSolverResponseStatus>(
-                        response->status())
-                 << " (" << response->status() << "); Error: " << error_message;
-
-=======
     response->set_status_str(error_message);
     LOG_IF(WARNING, model_request.enable_internal_solver_output())
         << "LoadModelFromProtoInternal() failed even though the model was "
         << "valid! Status: "
         << ProtoEnumToString<MPSolverResponseStatus>(response->status()) << " ("
         << response->status() << "); Error: " << error_message;
->>>>>>> 9d4f43c4
     return;
   }
   if (model_request.has_solver_time_limit_seconds()) {
@@ -1675,13 +1658,8 @@
   // Note(user): this method needs to return a success/failure boolean
   // immediately, so we also perform the actual parameter parsing right away.
   // Some implementations will keep them forever and won't need to re-parse
-<<<<<<< HEAD
-  // them; some (eg. SCIP, Gurobi) need to re-parse the parameters every time
-  // they do Solve(). We just store the parameters std::string anyway.
-=======
   // them; some (eg. Gurobi) need to re-parse the parameters every time they do
   // Solve(). We just store the parameters string anyway.
->>>>>>> 9d4f43c4
   //
   // Note(user): This is not implemented on Android because there is no
   // temporary directory to write files to without a pointer to the Java
