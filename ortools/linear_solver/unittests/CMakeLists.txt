--- conflicted
+++ resolved
@@ -32,11 +32,6 @@
     target_compile_features(xprs_interface PRIVATE cxx_std_17)
     target_link_libraries(xprs_interface PRIVATE ortools::ortools gtest)
 
-<<<<<<< HEAD
-    add_test(NAME cxx_test_xpress_interface COMMAND xprs_interface)
-=======
-      add_test(NAME cxx_unittests_xpress_interface COMMAND xprs_interface)
-    endif()
->>>>>>> 8fe4afda
+    add_test(NAME cxx_unittests_xpress_interface COMMAND xprs_interface)
   endif()
 endif()