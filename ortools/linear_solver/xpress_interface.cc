--- conflicted
+++ resolved
@@ -277,12 +277,13 @@
     for (const std::exception_ptr& ex : caught_exceptions_) {
       try {
         std::rethrow_exception(ex);
-      } catch (std::exception &ex) {
+      } catch (std::exception& ex) {
         // We don't want the interface to throw exceptions, plus it causes
         // SWIG issues in Java & Python. Instead, we'll only log them.
         // (The use cases where the user has to raise an exception inside their
         // call-back does not seem to be frequent, anyway.)
-        LOG(ERROR) << "Caught exception during user-defined call-back: " << ex.what();
+        LOG(ERROR) << "Caught exception during user-defined call-back: "
+                   << ex.what();
       }
     }
     caught_exceptions_.clear();
@@ -1243,7 +1244,7 @@
 }
 
 // Transform a XPRESS basis status to an MPSolver basis status.
-MPSolver::BasisStatus XpressToMPSolverBasisStatus(
+static MPSolver::BasisStatus XpressToMPSolverBasisStatus(
     int xpress_basis_status) {
   switch (xpress_basis_status) {
     case XPRS_AT_LOWER:
@@ -1719,13 +1720,14 @@
 
 void XpressInterface::SetStartingLpBasis(
     const std::vector<MPSolver::BasisStatus>& variable_statuses,
-    const std::vector<MPSolver::BasisStatus>& constraint_statuses){
+    const std::vector<MPSolver::BasisStatus>& constraint_statuses) {
   if (mMip) {
     LOG(DFATAL) << __FUNCTION__ << " is only available for LP problems";
     return;
   }
   initial_variables_basis_status_ = XpressBasisStatusesFrom(variable_statuses);
-  initial_constraint_basis_status_ = XpressBasisStatusesFrom(constraint_statuses);
+  initial_constraint_basis_status_ =
+      XpressBasisStatusesFrom(constraint_statuses);
 }
 
 bool XpressInterface::readParameters(std::istream& is, char sep) {
@@ -1840,7 +1842,8 @@
 
   // Load basis if present
   // TODO : check number of variables / constraints
-  if (!mMip && !initial_variables_basis_status_.empty() && !initial_constraint_basis_status_.empty()) {
+  if (!mMip && !initial_variables_basis_status_.empty() &&
+      !initial_constraint_basis_status_.empty()) {
     CHECK_STATUS(XPRSloadbasis(mLp, initial_constraint_basis_status_.data(),
                                initial_variables_basis_status_.data()));
   }
@@ -1864,10 +1867,10 @@
 
   int xpress_stat = 0;
   if (mMip) {
-    status = XPRSmipoptimize(mLp,"");
+    status = XPRSmipoptimize(mLp, "");
     XPRSgetintattrib(mLp, XPRS_MIPSTATUS, &xpress_stat);
   } else {
-    status = XPRSlpoptimize(mLp,"");
+    status = XPRSlpoptimize(mLp, "");
     XPRSgetintattrib(mLp, XPRS_LPSTATUS, &xpress_stat);
   }
 
@@ -2080,13 +2083,8 @@
   }
   ExtractModel();
 
-<<<<<<< HEAD
-  ExtractNames(mLp, solver_->constraints_);
-  ExtractNames(mLp, solver_->variables_);
-=======
   ExtractNames(mLp, solver_->variables_);
   ExtractNames(mLp, solver_->constraints_);
->>>>>>> f9adb26d
 
   VLOG(1) << "Writing Xpress MPS \"" << filename << "\".";
   const int status = XPRSwriteprob(mLp, filename.c_str(), "");
