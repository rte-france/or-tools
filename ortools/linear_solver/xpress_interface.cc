--- conflicted
+++ resolved
@@ -282,12 +282,8 @@
         // SWIG issues in Java & Python. Instead, we'll only log them.
         // (The use cases where the user has to raise an exception inside their
         // call-back does not seem to be frequent, anyway.)
-<<<<<<< HEAD
-        LOG(ERROR) << "Caught exception during user-defined call-back: " << ex.what();
-=======
         LOG(ERROR) << "Caught exception during user-defined call-back: "
                    << ex.what();
->>>>>>> 46ffc703
       }
     }
     caught_exceptions_.clear();
@@ -844,12 +840,7 @@
       mLp(nullptr),
       mMip(mip),
       supportIncrementalExtraction(false),
-<<<<<<< HEAD
-      slowUpdates(static_cast<SlowUpdates>(SlowSetObjectiveCoefficient |
-                                           SlowClearObjective)),
-=======
       slowUpdates(SlowClearObjective),
->>>>>>> 46ffc703
       mapStringControls_(getMapStringControls()),
       mapDoubleControls_(getMapDoubleControls()),
       mapIntegerControls_(getMapIntControls()),
@@ -1270,12 +1261,8 @@
   }
 }
 
-<<<<<<< HEAD
-static int MPSolverToXpressBasisStatus(MPSolver::BasisStatus mpsolver_basis_status) {
-=======
 static int MPSolverToXpressBasisStatus(
     MPSolver::BasisStatus mpsolver_basis_status) {
->>>>>>> 46ffc703
   switch (mpsolver_basis_status) {
     case MPSolver::AT_LOWER_BOUND:
       return XPRS_AT_LOWER;
@@ -1482,12 +1469,8 @@
         //TODO fixme
         // Writing all names worsen the performance significantly
         //if (have_names) {
-<<<<<<< HEAD
-        //  CHECK_STATUS(XPRSaddnames(mLp, XPRS_NAMES_COLUMN, col_names.data(), 0,
-=======
         //   CHECK_STATUS(XPRSaddnames(mLp, XPRS_NAMES_COLUMN, col_names.data(),
         //   0,
->>>>>>> 46ffc703
         //                            new_col_count - 1));
         //}
         int const cols = getnumcols(mLp);
@@ -1744,11 +1727,7 @@
 std::vector<int> XpressBasisStatusesFrom(
     const std::vector<MPSolver::BasisStatus>& statuses) {
   std::vector<int> result;
-<<<<<<< HEAD
-  result.reserve(statuses.size());
-=======
   result.resize(statuses.size());
->>>>>>> 46ffc703
   std::transform(statuses.cbegin(), statuses.cend(), result.begin(),
                  MPSolverToXpressBasisStatus);
   return result;
@@ -1762,12 +1741,8 @@
     return;
   }
   initial_variables_basis_status_ = XpressBasisStatusesFrom(variable_statuses);
-<<<<<<< HEAD
-  initial_constraint_basis_status_ = XpressBasisStatusesFrom(constraint_statuses);
-=======
   initial_constraint_basis_status_ =
       XpressBasisStatusesFrom(constraint_statuses);
->>>>>>> 46ffc703
 }
 
 bool XpressInterface::readParameters(std::istream& is, char sep) {
@@ -1880,12 +1855,7 @@
 
   // Load basis if present
   // TODO : check number of variables / constraints
-<<<<<<< HEAD
   if (!mMip && !initial_variables_basis_status_.empty() && !initial_constraint_basis_status_.empty()) {
-=======
-  if (!mMip && !initial_variables_basis_status_.empty() &&
-      !initial_constraint_basis_status_.empty()) {
->>>>>>> 46ffc703
     CHECK_STATUS(XPRSloadbasis(mLp, initial_constraint_basis_status_.data(),
                                initial_variables_basis_status_.data()));
   }
