--- conflicted
+++ resolved
@@ -730,30 +730,18 @@
   tmpFile.close();
   std::filesystem::remove_all(temporary_working_dir);
 
-  EXPECT_EQ(tmpBuffer.str(), std::string(R"(NAME          newProb
+  EXPECT_EQ(tmpBuffer.str(), R"(NAME          newProb
 OBJSENSE  MAXIMIZE
 ROWS
-<<<<<<< HEAD
- N  __OBJ___        
- L  R1              
- L  SomeRowName     
+ N  __OBJ___
+ L  R1
+ L  SomeRowName
 COLUMNS
     C1                __OBJ___          1
     C1                R1                3
     SomeColumnName    __OBJ___          2
     SomeColumnName    R1                1.5
     SomeColumnName    SomeRowName       -1.1122334455667788
-=======
- N  __OBJ___
- L  R1)")+"      \n"+
-" L  R2"+"      \n"+
-std::string(R"(COLUMNS
-    C1        __OBJ___  1
-    C1        R1        3
-    C2        __OBJ___  2
-    C2        R1        1.5
-    C2        R2        -1.1122334455667788
->>>>>>> c5a0c6f2
 RHS
     RHS00001          R1                1
     RHS00001          SomeRowName       5
@@ -765,7 +753,7 @@
  UP BND00001          SomeColumnName    5.147593849384714
  LO BND00001          SomeColumnName    -1
 ENDATA
-)"));
+)");
 }
 
 TEST_F(XpressFixtureLP, SetPrimalTolerance) {
