// Copyright 2010-2018 Google LLC
// Licensed under the Apache License, Version 2.0 (the "License");
// you may not use this file except in compliance with the License.
// You may obtain a copy of the License at
//
//     http://www.apache.org/licenses/LICENSE-2.0
//
// Unless required by applicable law or agreed to in writing, software
// distributed under the License is distributed on an "AS IS" BASIS,
// WITHOUT WARRANTIES OR CONDITIONS OF ANY KIND, either express or implied.
// See the License for the specific language governing permissions and
// limitations under the License.

// Linear Programming Protocol Buffers.
//
// The protocol buffers below make it possible to store and transfer the
// representation of Linear and Mixed-Integer Programs.
//
// A Linear Program (LP) is a mathematical optimization model with a linear
// objective function, and linear equality and inequality constraints.
// The goal is to achieve the best outcome (such as maximum profit or lowest
// cost) by modeling the real-world problem at hand using linear functions.
// In a Mixed Integer Program (MIP), some variables may also be constrained to
// take integer values.
//
// Check ./linear_solver.h and Wikipedia for more detail:
//   http://en.wikipedia.org/wiki/Linear_programming
//

syntax = "proto2";

option java_package = "com.google.ortools.linearsolver";
option java_multiple_files = true;

// import "google/protobuf/wrappers.proto";
import "ortools/util/optional_boolean.proto";

package operations_research;

// A variable is always constrained in the form:
//    lower_bound <= x <= upper_bound
// where lower_bound and upper_bound:
// - Can form a singleton: x = constant = lower_bound = upper_bound.
// - Can form a finite interval: lower_bound <= x <= upper_bound. (x is boxed.)
// - Can form a semi-infinite interval.
//     - lower_bound = -infinity: x <= upper_bound.
//     - upper_bound = +infinity: x >= lower_bound.
// - Can form the infinite interval: lower_bound = -infinity and
//   upper_bound = +infinity, x is free.
// MPVariableProto furthermore stores:
//  - The coefficient of the variable in the objective.
//  - Whether the variable is integer.
message MPVariableProto {
  // lower_bound must be <= upper_bound.
  optional double lower_bound = 1 [default = -inf];
  optional double upper_bound = 2 [default = inf];

  // The coefficient of the variable in the objective. Must be finite.
  optional double objective_coefficient = 3 [default = 0.0];

  // True if the variable is constrained to be integer.
  // Ignored if MPModelProto::solver_type is *LINEAR_PROGRAMMING*.
  optional bool is_integer = 4 [default = false];

  // The name of the variable.
  optional string name = 5 [default = ""];

  optional int32 branching_priority = 6 [default = 0];
}

// A linear constraint is always of the form:
// lower_bound <= sum of linear term elements <= upper_bound,
// where lower_bound and upper_bound:
// - Can form a singleton: lower_bound == upper_bound. The constraint is an
//   equation.
// - Can form a finite interval [lower_bound, upper_bound]. The constraint is
//   both lower- and upper-bounded, i.e. "boxed".
// - Can form a semi-infinite interval. lower_bound = -infinity: the constraint
//   is upper-bounded. upper_bound = +infinity: the constraint is lower-bounded.
// - Can form the infinite interval: lower_bound = -infinity and
//   upper_bound = +infinity. The constraint is free.
message MPConstraintProto {
  // var_index[i] is the variable index (w.r.t. to "variable" field of
  // MPModelProto) of the i-th linear term involved in this constraint, and
  // coefficient[i] is its coefficient. Only the terms with non-zero
  // coefficients need to appear. var_index may not contain duplicates.
  repeated int32 var_index = 6 [packed = true];
  repeated double coefficient = 7 [packed = true];  // Must be finite.

  // lower_bound must be <= upper_bound.
  optional double lower_bound = 2 [default = -inf];
  optional double upper_bound = 3 [default = inf];

  // The name of the constraint.
  optional string name = 4 [default = ""];

  // [Advanced usage: do not use this if you don't know what you're doing.]
  // A lazy constraint is handled differently by the core solving engine, but
  // it does not change the result. It may or may not impact the performance.
  // For more info see: http://tinyurl.com/lazy-constraints.
  optional bool is_lazy = 5 [default = false];
}

// General constraints. See each individual proto type for more information.
message MPGeneralConstraintProto {
  // The name of the constraint.
  optional string name = 1 [default = ""];

  oneof general_constraint {
    MPIndicatorConstraint indicator_constraint = 2;
    MPSosConstraint sos_constraint = 3;
    MPQuadraticConstraint quadratic_constraint = 4;
    MPAbsConstraint abs_constraint = 5;
    // All variables in "and" constraints must be Boolean.
    // resultant_var = and(var_1, var_2... var_n)
    MPArrayConstraint and_constraint = 6;
    // All variables in "or" constraints must be Boolean.
    // resultant_var = or(var_1, var_2... var_n)
    MPArrayConstraint or_constraint = 7;
    // resultant_var = min(var_1, var_2, ..., constant)
    MPArrayWithConstantConstraint min_constraint = 8;
    // resultant_var = max(var_1, var_2, ..., constant)
    MPArrayWithConstantConstraint max_constraint = 9;
  }
}

// Indicator constraints encode the activation or deactivation of linear
// constraints given the value of one Boolean variable in the model. For
// example:
//     y = 0 => 2 * x1 + 3 * x2 >= 42
// The 2 * x1 + 3 * x2 >= 42 constraint is only active if the variable y is
// equal to 0.
// As of 2019/04, only SCIP, CP-SAT and Gurobi support this constraint type.
message MPIndicatorConstraint {
  // Variable index (w.r.t. the "variable" field of MPModelProto) of the Boolean
  // variable used as indicator.
  optional int32 var_index = 1;

  // Value the above variable should take. Must be 0 or 1.
  optional int32 var_value = 2;

  // The constraint activated by the indicator variable.
  optional MPConstraintProto constraint = 3;
}

// Special Ordered Set (SOS) constraints of type 1 or 2.
// See https://en.wikipedia.org/wiki/Special_ordered_set
// As of 2019/04, only SCIP and Gurobi support this constraint type.
message MPSosConstraint {
  enum Type {
    // At most one variable in `var_index` must be non-zero.
    SOS1_DEFAULT = 0;
    // At most two consecutive variables from `var_index` can be non-zero (i.e.
    // for some i, var_index[i] and var_index[i+1]). See
    // http://www.eudoxus.com/lp-training/5/5-6-special-ordered-sets-of-type-2
    SOS2 = 1;
  }
  optional Type type = 1 [default = SOS1_DEFAULT];

  // Variable index (w.r.t. the "variable" field of MPModelProto) of the
  // variables in the SOS.
  repeated int32 var_index = 2;

  // Optional: SOS weights. If non-empty, must be of the same size as
  // "var_index", and strictly increasing. If empty and required by the
  // underlying solver, the 1..n sequence will be given as weights.
  // SUBTLE: The weights can help the solver make branch-and-bound decisions
  // that fit the underlying optimization model: after each LP relaxation, it
  // will compute the "average weight" of the SOS variables, weighted by value
  // (this is confusing: here we're using the values as weights), and the binary
  // branch decision will be: is the non-zero variable above or below that?
  // (weights are strictly monotonous, so the "cutoff" average weight
  // corresponds to a "cutoff" index in the var_index sequence).
  repeated double weight = 3;
}

// Quadratic constraints of the form lb <= sum a_i x_i + sum b_ij x_i x_j <= ub,
// where a, b, lb and ub are constants, and x are the model's variables.
// Quadratic matrices that are Positive Semi-Definite, Second-Order Cones or
// rotated Second-Order Cones are always accepted. Other forms may or may not be
// accepted depending on the underlying solver used.
// See https://scip.zib.de/doc/html/cons__quadratic_8h.php and
// https://www.gurobi.com/documentation/8.1/refman/constraints.html#subsubsection:QuadraticConstraints
message MPQuadraticConstraint {
  // Sparse representation of linear terms in the quadratic constraint, where
  // term i is var_index[i] * coefficient[i].
  // `var_index` are variable indices w.r.t the "variable" field in
  // MPModelProto, and should be unique.
  repeated int32 var_index = 1;
  repeated double coefficient = 2;  // Must be finite.

  // Sparse representation of quadratic terms in the quadratic constraint, where
  // term i is qvar1_index[i] * qvar2_index[i] * qcoefficient[i].
  // `qvar1_index` and `qvar2_index` are variable indices w.r.t the "variable"
  // field in MPModelProto.
  // `qvar1_index`, `qvar2_index` and `coefficients` must have the same size.
  // If the same unordered pair (qvar1_index, qvar2_index) appears several
  // times, the sum of all of the associated coefficients will be applied.
  repeated int32 qvar1_index = 3;
  repeated int32 qvar2_index = 4;
  repeated double qcoefficient = 5;  // Must be finite.

  // lower_bound must be <= upper_bound.
  optional double lower_bound = 6 [default = -inf];
  optional double upper_bound = 7 [default = inf];
}

// Sets a variable's value to the absolute value of another variable.
message MPAbsConstraint {
  // Variable indices are relative to the "variable" field in MPModelProto.
  // resultant_var = abs(var)
  optional int32 var_index = 1;
  optional int32 resultant_var_index = 2;
}

// Sets a variable's value equal to a function on a set of variables.
message MPArrayConstraint {
  // Variable indices are relative to the "variable" field in MPModelProto.
  repeated int32 var_index = 1;
  optional int32 resultant_var_index = 2;
}

// Sets a variable's value equal to a function on a set of variables and,
// optionally, a constant.
message MPArrayWithConstantConstraint {
  // Variable indices are relative to the "variable" field in MPModelProto.
  // resultant_var = f(var_1, var_2, ..., constant)
  repeated int32 var_index = 1;
  optional double constant = 2;
  optional int32 resultant_var_index = 3;
}

// Quadratic part of a model's objective. Added with other objectives (such as
// linear), this creates the model's objective function to be optimized.
// Note: the linear part of the objective currently needs to be specified in the
// MPVariableProto.objective_coefficient fields. If you'd rather have a
// dedicated linear array here, talk to or-core-team@
message MPQuadraticObjective {
  // Sparse representation of quadratic terms in the objective function, where
  // term i is qvar1_index[i] * qvar2_index[i] * coefficient[i].
  // `qvar1_index` and `qvar2_index` are variable indices w.r.t the "variable"
  // field in MPModelProto.
  // `qvar1_index`, `qvar2_index` and `coefficients` must have the same size.
  // If the same unordered pair (qvar1_index, qvar2_index) appears several
  // times, the sum of all of the associated coefficients will be applied.
  repeated int32 qvar1_index = 1;
  repeated int32 qvar2_index = 2;
  repeated double coefficient = 3;  // Must be finite.
}

// This message encodes a partial (or full) assignment of the variables of a
// MPModelProto problem. The indices in var_index should be unique and valid
// variable indices of the associated problem.
message PartialVariableAssignment {
  repeated int32 var_index = 1 [packed = true];
  repeated double var_value = 2 [packed = true];
}

// MPModelProto contains all the information for a Linear Programming model.
message MPModelProto {
  // All the variables appearing in the model.
  repeated MPVariableProto variable = 3;

  // All the constraints appearing in the model.
  repeated MPConstraintProto constraint = 4;

  // All the general constraints appearing in the model. Note that not all
  // solvers support all types of general constraints.
  repeated MPGeneralConstraintProto general_constraint = 7;

  // True if the problem is a maximization problem. Minimize by default.
  optional bool maximize = 1 [default = false];

  // Offset for the objective function. Must be finite.
  optional double objective_offset = 2 [default = 0.0];

  // Optionally, a quadratic objective.
  // As of 2019/06, only SCIP and Gurobi support quadratic objectives.
  optional MPQuadraticObjective quadratic_objective = 8;

  // Name of the model.
  optional string name = 5 [default = ""];

  // Solution hint.
  //
  // If a feasible or almost-feasible solution to the problem is already known,
  // it may be helpful to pass it to the solver so that it can be used. A solver
  // that supports this feature will try to use this information to create its
  // initial feasible solution.
  //
  // Note that it may not always be faster to give a hint like this to the
  // solver. There is also no guarantee that the solver will use this hint or
  // try to return a solution "close" to this assignment in case of multiple
  // optimal solutions.
  optional PartialVariableAssignment solution_hint = 6;
}

// To support 'unspecified' double value in proto3, the simplest is to wrap
// any double value in a nested message (has_XXX works for message fields).
// We don't use google/protobuf/wrappers.proto because depending on it makes
// the following android integration test fail:
// http://sponge/c4bce1fd-41bd-4d0b-b4ca-fc04d4d64621
message OptionalDouble {
  optional double value = 1;
}

// MPSolverCommonParameters holds advanced usage parameters that apply to any of
// the solvers we support.
// All of the fields in this proto can have a value of unspecified. In this
// case each inner solver will use their own safe defaults.
// Some values won't be supported by some solvers. The behavior in that case is
// not defined yet.
message MPSolverCommonParameters {
  // The solver stops if the relative MIP gap reaches this value or below.
  // The relative MIP gap is an upper bound of the relative distance to the
  // optimum, and it is defined as:
  //
  //   abs(best_bound - incumbent) / abs(incumbent) [Gurobi]
  //   abs(best_bound - incumbent) / min(abs(best_bound), abs(incumbent)) [SCIP]
  //
  // where "incumbent" is the objective value of the best solution found so far
  // (i.e., lowest when minimizing, highest when maximizing), and "best_bound"
  // is the tightest bound of the objective determined so far (i.e., highest
  // when minimizing, and lowest when maximizing). The MIP Gap is sensitive to
  // objective offset. If the denominator is 0 the MIP Gap is INFINITY for SCIP
  // and Gurobi. Of note, "incumbent" and "best bound" are called "primal bound"
  // and "dual bound" in SCIP, respectively.
  // Ask or-core-team@ for other solvers.
  optional OptionalDouble relative_mip_gap = 1;

  // Tolerance for primal feasibility of basic solutions: this is the maximum
  // allowed error in constraint satisfiability.
  // For SCIP this includes integrality constraints. For Gurobi it does not, you
  // need to set the custom parameter IntFeasTol.
  optional OptionalDouble primal_tolerance = 2;

  // Tolerance for dual feasibility.
  // For SCIP and Gurobi this is the feasibility tolerance for reduced costs in
  // LP solution: reduced costs must all be smaller than this value in the
  // improving direction in order for a model to be declared optimal.
  // Not supported for other solvers.
  optional OptionalDouble dual_tolerance = 3;

  enum LPAlgorithmValues {
    LP_ALGO_UNSPECIFIED = 0;
    LP_ALGO_DUAL = 1;     // Dual simplex.
    LP_ALGO_PRIMAL = 2;   // Primal simplex.
    LP_ALGO_BARRIER = 3;  // Barrier algorithm.
  }

  // Algorithm to solve linear programs.
  // Ask or-core-team@ if you want to know what this does exactly.
  optional LPAlgorithmValues lp_algorithm = 4 [default = LP_ALGO_UNSPECIFIED];

  // Gurobi and SCIP enable presolve by default.
  // Ask or-core-team@ for other solvers.
  optional OptionalBoolean presolve = 5 [default = BOOL_UNSPECIFIED];

  // Enable automatic scaling of matrix coefficients and objective. Available
  // for Gurobi and GLOP.
  // Ask or-core-team@ if you want more details.
  optional OptionalBoolean scaling = 7 [default = BOOL_UNSPECIFIED];
}

// Encodes a full MPModelProto by way of referencing to a "baseline"
// MPModelProto stored in a file, and a "delta" to apply to this model.
message MPModelDeltaProto {
  optional /*required*/ string baseline_model_file_path = 1;

  // The variable protos listed here will override (via MergeFrom()) the ones
  // in the baseline model: you only need to specify the fields that change.
  // To add a new variable, add it with a new variable index (variable indices
  // still need to span a dense integer interval).
  // You can't "delete" a variable but you can "neutralize" it by fixing its
  // value, setting its objective coefficient to zero, and by nullifying all
  // the terms involving it in the constraints.
  map<int32, MPVariableProto> variable_overrides = 2;

  // Constraints can be changed (or added) in the same way as variables, see
  // above. It's mostly like applying MergeFrom(), except that:
  // - the "var_index" and "coefficient" fields will be overridden like a map:
  //   if a key pre-exists, we overwrite its value, otherwise we add it.
  // - if you set the lower bound to -inf and the upper bound to +inf, thus
  //   effectively neutralizing the constraint, the solver will implicitly
  //   remove all of the constraint's terms.
  map<int32, MPConstraintProto> constraint_overrides = 3;

  // NOTE(user): We may also add more deltas, eg. objective offset.
}

// Next id: 9.
message MPModelRequest {
  // The model to be optimized by the server.
  optional MPModelProto model = 1;

  // The solver type, which will select a specific implementation, and will also
  // impact the interpretation of the model (i.e. are we solving the problem
  // as a mixed integer program or are we relaxing it as a continuous linear
  // program?).
  // This must remain consistent with MPSolver::OptimizationProblemType.
  enum SolverType {
    GLOP_LINEAR_PROGRAMMING = 2;  // Recommended default for LP models.
<<<<<<< HEAD
	XPRESS_LINEAR_PROGRAMMING = 101;
	SIRIUS_LINEAR_PROGRAMMING = 103;
=======
>>>>>>> c5efc932
    CLP_LINEAR_PROGRAMMING = 0;
    GLPK_LINEAR_PROGRAMMING = 1;
    GUROBI_LINEAR_PROGRAMMING = 6;    // Commercial, needs a valid license.
    XPRESS_LINEAR_PROGRAMMING = 101;  // Commercial, needs a valid license.
    CPLEX_LINEAR_PROGRAMMING = 10;  // Commercial, needs a valid
    // license.

    SCIP_MIXED_INTEGER_PROGRAMMING = 3;  // Recommended default for MIP models.
    GLPK_MIXED_INTEGER_PROGRAMMING = 4;
    CBC_MIXED_INTEGER_PROGRAMMING = 5;
<<<<<<< HEAD
	XPRESS_MIXED_INTEGER_PROGRAMMING = 102;
	SIRIUS_MIXED_INTEGER_PROGRAMMING = 104;
=======
>>>>>>> c5efc932
    GUROBI_MIXED_INTEGER_PROGRAMMING = 7;  // Commercial, needs a valid license.
    XPRESS_MIXED_INTEGER_PROGRAMMING =
        102;  // Commercial, needs a valid license.
    CPLEX_MIXED_INTEGER_PROGRAMMING = 11;  // Commercial, needs a
    // valid license.
    BOP_INTEGER_PROGRAMMING = 12;

    // WARNING: This solver will currently interpret all variables as integer,
    // so any solution you get will be valid, but the optimal might be far away
    // for the real one (when you authorise non-integer value for continuous
    // variables).
    SAT_INTEGER_PROGRAMMING = 14;

    KNAPSACK_MIXED_INTEGER_PROGRAMMING = 13;
  }
  optional SolverType solver_type = 2;

  // Maximum time to be spent by the solver to solve 'model'. If the server is
  // busy and the RPC's deadline_left is less than this, it will immediately
  // give up and return an error, without even trying to solve.
  //
  // The client can use this to have a guarantee on how much time the
  // solver will spend on the problem (unless it finds and proves
  // an optimal solution more quickly).
  //
  // If not specified, the time limit on the solver is the RPC's deadline_left.
  optional double solver_time_limit_seconds = 3;

  // If this is set, then EnableOutput() will be set on the internal MPSolver
  // that solves the model.
  // WARNING: if you set this on a request to prod servers, it will be rejected
  // and yield the RPC Application Error code MPSOLVER_SOLVER_TYPE_UNAVAILABLE.
  optional bool enable_internal_solver_output = 4 [default = false];

  // Advanced usage. Solver-specific parameters in the solver's own format,
  // different for each solver. For example, if you use SCIP and you want to
  // stop the solve earlier than the time limit if it reached a solution that is
  // at most 1% away from the optimal, you can set this to "limits/gap=0.01".
  //
  // Note however that there is no "security" mechanism in place so it is up to
  // the client to make sure that the given options don't make the solve
  // non thread safe or use up too much memory for instance.
  //
  // If the option format is not understood by the solver, the request will be
  // rejected and yield an RPC Application error with code
  // MPSOLVER_MODEL_INVALID_SOLVER_PARAMETERS.
  optional string solver_specific_parameters = 5;


  // Advanced usage: model "delta". If used, "model" must be unset. See the
  // definition of MPModelDeltaProto.
  optional MPModelDeltaProto model_delta = 8;

}

// Status returned by the solver. They follow a hierarchical nomenclature, to
// allow us to add more enum values in the future. Clients should use
// InCategory() to match these enums, with the following C++ pseudo-code:
//
// bool InCategory(MPSolverResponseStatus status, MPSolverResponseStatus cat) {
//   if (cat == MPSOLVER_OPTIMAL) return status == MPSOLVER_OPTIMAL;
//   while (status > cat) status >>= 4;
//   return status == cat;
// }
enum MPSolverResponseStatus {
  // Normal responses -- the model was valid, and the solver ran.
  // These statuses should be "somewhat" repeatable, modulo the fact that the
  // solver's time limit makes it undeterministic, and could change a FEASIBLE
  // model to an OPTIMAL and vice-versa (the others, except NOT_SOLVED, should
  // normally be deterministic). Also, the solver libraries can be buggy.

  // The solver found the proven optimal solution. This is what should be
  // returned in most cases.
  //
  // WARNING: for historical reason, the value is zero, which means that this
  // value can't have any subcategories.
  MPSOLVER_OPTIMAL = 0x0;

  // The solver had enough time to find some solution that satisfies all
  // constraints, but it did not prove optimality (which means it may or may
  // not have reached the optimal).
  //
  // This can happen for large LP models (Linear Programming), and is a frequent
  // response for time-limited MIPs (Mixed Integer Programming). In the MIP
  // case, the difference between the solution 'objective_value' and
  // 'best_objective_bound' fields of the MPSolutionResponse will give an
  // indication of how far this solution is from the optimal one.
  MPSOLVER_FEASIBLE = 0x1;

  // The model does not have any solution, according to the solver (which
  // "proved" it, with the caveat that numerical proofs aren't actual proofs),
  // or based on trivial considerations (eg. a variable whose lower bound is
  // strictly greater than its upper bound).
  MPSOLVER_INFEASIBLE = 0x2;

  // There exist solutions that make the magnitude of the objective value
  // as large as wanted (i.e. -infinity (resp. +infinity) for a minimization
  // (resp. maximization) problem.
  MPSOLVER_UNBOUNDED = 0x3;

  // An error (most probably numerical) occurred.
  // One likely cause for such errors is a large numerical range among variable
  // coefficients (eg. 1e-16, 1e20), in which case one should try to shrink it.
  MPSOLVER_ABNORMAL = 0x4;

  // The solver did not have a chance to diagnose the model in one of the
  // categories above.
  MPSOLVER_NOT_SOLVED = 0x6;
  // Like "NOT_SOLVED", but typically used by model validation functions
  // returning a "model status", to enhance readability of the client code.
  MPSOLVER_MODEL_IS_VALID = 0x61;
  // Special value: the solver status could not be properly translated and is
  // unknown.
  MPSOLVER_UNKNOWN_STATUS = 0x63;

  // Model errors. These are always deterministic and repeatable.
  // They should be accompanied with a string description of the error.
  MPSOLVER_MODEL_INVALID = 0x5;
  // Something is wrong with the fields "solution_hint_var_index" and/or
  // "solution_hint_var_value".
  MPSOLVER_MODEL_INVALID_SOLUTION_HINT = 0x54;
  // Something is wrong with the solver_specific_parameters request field.
  MPSOLVER_MODEL_INVALID_SOLVER_PARAMETERS = 0x55;

  // Implementation error: the requested solver implementation is not
  // available (see MPModelRequest.solver_type).
  // The linear solver binary was probably not linked with the required library,
  // eg //ortools/linear_solver:linear_solver_scip for SCIP.
  MPSOLVER_SOLVER_TYPE_UNAVAILABLE = 0x7;

}

message MPSolutionResponse {
  // Result of the optimization.
  optional /*required*/ MPSolverResponseStatus status = 1
      [default = MPSOLVER_UNKNOWN_STATUS];

  // Human-readable string giving more details about the status. For example,
  // when the status is MPSOLVER_INVALID_MODE, this can hold a description of
  // why the model is invalid.
  // This isn't always filled: don't depend on its value or even its presence.
  optional string status_str = 7;

  // Objective value corresponding to the "variable_value" below, taking into
  // account the source "objective_offset" and "objective_coefficient".
  // This is set iff 'status' is OPTIMAL or FEASIBLE.
  optional double objective_value = 2;

  // This field is only filled for MIP problems. For a minimization problem,
  // this is a lower bound on the optimal objective value. For a maximization
  // problem, it is an upper bound. It is only filled if the status is OPTIMAL
  // or FEASIBLE. In the former case, best_objective_bound should be equal to
  // objective_value (modulo numerical errors).
  optional double best_objective_bound = 5;

  // Variable values in the same order as the MPModelProto::variable field.
  // This is a dense representation. These are set iff 'status' is OPTIMAL or
  // FEASIBLE.
  repeated double variable_value = 3 [packed = true];

  // [Advanced usage.]
  // Values of the dual variables values in the same order as the
  // MPModelProto::constraint field. This is a dense representation.
  // These are not set if the problem was solved with a MIP solver (even if
  // it is actually a linear program).
  // These are set iff 'status' is OPTIMAL or FEASIBLE.
  repeated double dual_value = 4 [packed = true];

  // [Advanced usage.]
  // Values of the reduced cost of the variables in the same order as the
  // MPModelProto::variable. This is a dense representation.
  // These are not set if the problem was solved with a MIP solver (even if it
  // is actually a linear program).
  // These are set iff 'status' is OPTIMAL or FEASIBLE.
  repeated double reduced_cost = 6 [packed = true];
}<|MERGE_RESOLUTION|>--- conflicted
+++ resolved
@@ -400,11 +400,7 @@
   // This must remain consistent with MPSolver::OptimizationProblemType.
   enum SolverType {
     GLOP_LINEAR_PROGRAMMING = 2;  // Recommended default for LP models.
-<<<<<<< HEAD
-	XPRESS_LINEAR_PROGRAMMING = 101;
-	SIRIUS_LINEAR_PROGRAMMING = 103;
-=======
->>>>>>> c5efc932
+    SIRIUS_LINEAR_PROGRAMMING = 103;
     CLP_LINEAR_PROGRAMMING = 0;
     GLPK_LINEAR_PROGRAMMING = 1;
     GUROBI_LINEAR_PROGRAMMING = 6;    // Commercial, needs a valid license.
@@ -415,11 +411,7 @@
     SCIP_MIXED_INTEGER_PROGRAMMING = 3;  // Recommended default for MIP models.
     GLPK_MIXED_INTEGER_PROGRAMMING = 4;
     CBC_MIXED_INTEGER_PROGRAMMING = 5;
-<<<<<<< HEAD
-	XPRESS_MIXED_INTEGER_PROGRAMMING = 102;
-	SIRIUS_MIXED_INTEGER_PROGRAMMING = 104;
-=======
->>>>>>> c5efc932
+    SIRIUS_MIXED_INTEGER_PROGRAMMING = 104;
     GUROBI_MIXED_INTEGER_PROGRAMMING = 7;  // Commercial, needs a valid license.
     XPRESS_MIXED_INTEGER_PROGRAMMING =
         102;  // Commercial, needs a valid license.
