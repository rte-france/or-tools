// Copyright 2010-2018 Google LLC
// Licensed under the Apache License, Version 2.0 (the "License");
// you may not use this file except in compliance with the License.
// You may obtain a copy of the License at
//
//     http://www.apache.org/licenses/LICENSE-2.0
//
// Unless required by applicable law or agreed to in writing, software
// distributed under the License is distributed on an "AS IS" BASIS,
// WITHOUT WARRANTIES OR CONDITIONS OF ANY KIND, either express or implied.
// See the License for the specific language governing permissions and
// limitations under the License.

/**
 * \file
 * A C++ wrapper that provides a simple and unified interface to
 * several linear programming and mixed integer programming solvers:
 * GLOP, GLPK, CLP, CBC, and SCIP. The wrapper can also be used in Java, C#,
 * and Python via SWIG.
 *
 * What is Linear Programming?
 *
 *   In mathematics, linear programming (LP) is a technique for optimization of
 *   a linear objective function, subject to linear equality and linear
 *   inequality constraints. Informally, linear programming determines the way
 *   to achieve the best outcome (such as maximum profit or lowest cost) in a
 *   given mathematical model and given some list of requirements represented
 *   as linear equations.
 *
 *   The most widely used technique for solving a linear program is the Simplex
 *   algorithm, devised by George Dantzig in 1947. It performs very well on
 *   most instances, for which its running time is polynomial. A lot of effort
 *   has been put into improving the algorithm and its implementation. As a
 *   byproduct, it has however been shown that one can always construct
 *   problems that take exponential time for the Simplex algorithm to solve.
 *   Research has thus focused on trying to find a polynomial algorithm for
 *   linear programming, or to prove that linear programming is indeed
 *   polynomial.
 *
 *   Leonid Khachiyan first exhibited in 1979 a weakly polynomial algorithm for
 *   linear programming. "Weakly polynomial" means that the running time of the
 *   algorithm is in O(P(n) * 2^p) where P(n) is a polynomial of the size of the
 *   problem, and p is the precision of computations expressed in number of
 *   bits. With a fixed-precision, floating-point-based implementation, a weakly
 *   polynomial algorithm will  thus run in polynomial time. No implementation
 *   of Khachiyan's algorithm has proved efficient, but a larger breakthrough in
 *   the field came in 1984 when Narendra Karmarkar introduced a new interior
 *   point method for solving linear programming problems. Interior point
 *   algorithms have proved efficient on very large linear programs.
 *
 *   Check Wikipedia for more detail:
 *     http://en.wikipedia.org/wiki/Linear_programming
 *
 * -----------------------------------
 *
 * Example of a Linear Program
 *
 *   maximize:
 *     3x + y
 *   subject to:
 *     1.5 x + 2 y <= 12
 *     0 <= x <= 3
 *     0 <= y <= 5
 *
 *  A linear program has:
 *    1) a linear objective function
 *    2) linear constraints that can be equalities or inequalities
 *    3) bounds on variables that can be positive, negative, finite or
 *       infinite.
 *
 * -----------------------------------
 *
 * What is Mixed Integer Programming?
 *
 *   Here, the constraints and the objective are still linear but
 *   there are additional integrality requirements for variables. If
 *   all variables are required to take integer values, then the
 *   problem is called an integer program (IP). In most cases, only
 *   some variables are required to be integer and the rest of the
 *   variables are continuous: this is called a mixed integer program
 *   (MIP). IPs and MIPs are generally NP-hard.
 *
 *   Integer variables can be used to model discrete decisions (build a
 *   datacenter in city A or city B), logical relationships (only
 *   place machines in datacenter A if we have decided to build
 *   datacenter A) and approximate non-linear functions with piecewise
 *   linear functions (for example, the cost of machines as a function
 *   of how many machines are bought, or the latency of a server as a
 *   function of its load).
 *
 * -----------------------------------
 *
 * How to use the wrapper
 *
 *   The user builds the model and solves it through the MPSolver class,
 *   then queries the solution through the MPSolver, MPVariable and
 *   MPConstraint classes. To be able to query a solution, you need the
 *   following:
 *   - A solution exists: MPSolver::Solve has been called and a solution
 *     has been found.
 *   - The model has not been modified since the last time
 *     MPSolver::Solve was called. Otherwise, the solution obtained
 *     before the model modification may not longer be feasible or
 *     optimal.
 *
 * @see ../examples/linear_programming.cc for a simple LP example.
 *
 * @see ../examples/integer_programming.cc for a simple MIP example.
 *
 *   All methods cannot be called successfully in all cases. For
 *   example: you cannot query a solution when no solution exists, you
 *   cannot query a reduced cost value (which makes sense only on
 *   continuous problems) on a discrete problem. When a method is
 *   called in an unsuitable context, it aborts with a
 *   LOG(FATAL).
 * TODO(user): handle failures gracefully.
 *
 * -----------------------------------
 *
 * For developers: How the wrapper works
 *
 *   MPSolver stores a representation of the model (variables,
 *   constraints and objective) in its own data structures and a
 *   pointer to a MPSolverInterface that wraps the underlying solver
 *   (GLOP, CBC, CLP, GLPK, or SCIP) that does the actual work. The
 *   underlying solver also keeps a representation of the model in its
 *   own data structures. The model representations in MPSolver and in
 *   the underlying solver are kept in sync by the 'extraction'
 *   mechanism: synchronously for some changes and asynchronously
 *   (when MPSolver::Solve is called) for others. Synchronicity
 *   depends on the modification applied and on the underlying solver.
 */

#ifndef OR_TOOLS_LINEAR_SOLVER_LINEAR_SOLVER_H_
#define OR_TOOLS_LINEAR_SOLVER_LINEAR_SOLVER_H_

#include <functional>
#include <limits>
#include <map>
#include <memory>
#include <string>
#include <utility>
#include <vector>

#include "absl/container/flat_hash_map.h"
#include "absl/status/status.h"
#include "absl/strings/match.h"
#include "absl/strings/str_format.h"
#include "absl/types/optional.h"
#include "ortools/base/commandlineflags.h"
#include "ortools/base/integral_types.h"
#include "ortools/base/logging.h"
#include "ortools/base/macros.h"
#include "ortools/base/timer.h"
#include "ortools/linear_solver/linear_expr.h"
#include "ortools/linear_solver/linear_solver.pb.h"
#include "ortools/linear_solver/linear_solver_callback.h"
#include "ortools/port/proto_utils.h"

namespace operations_research {

constexpr double kDefaultPrimalTolerance = 1e-07;

class MPConstraint;
class MPObjective;
class MPSolverInterface;
class MPSolverParameters;
class MPVariable;

// There is a homonymous version taking a MPSolver::OptimizationProblemType.
bool SolverTypeIsMip(MPModelRequest::SolverType solver_type);

/**
 * This mathematical programming (MP) solver class is the main class
 * though which users build and solve problems.
 */
class MPSolver {
 public:
  /**
   * The type of problems (LP or MIP) that will be solved and the underlying
   *  solver (GLOP, GLPK, CLP, CBC or SCIP) that will solve them. This must
   * remain consistent with MPModelRequest::OptimizationProblemType
   *  (take particular care of the open-source version).
   */
  enum OptimizationProblemType {
    // Linear programming problems.
    // ----------------------------
    CLP_LINEAR_PROGRAMMING = 0,
    GLPK_LINEAR_PROGRAMMING = 1,
    GLOP_LINEAR_PROGRAMMING = 2,  // Recommended default value. Made in Google.

    // Integer programming problems.
    // -----------------------------
    SCIP_MIXED_INTEGER_PROGRAMMING = 3,  // Recommended default value.
    GLPK_MIXED_INTEGER_PROGRAMMING = 4,
    CBC_MIXED_INTEGER_PROGRAMMING = 5,

    // Commercial software (need license).
    GUROBI_LINEAR_PROGRAMMING = 6,
    GUROBI_MIXED_INTEGER_PROGRAMMING = 7,
    CPLEX_LINEAR_PROGRAMMING = 10,
    CPLEX_MIXED_INTEGER_PROGRAMMING = 11,
    XPRESS_LINEAR_PROGRAMMING = 101,
    XPRESS_MIXED_INTEGER_PROGRAMMING = 102,
<<<<<<< HEAD
#endif
#if defined(USE_SIRIUS)
	SIRIUS_LINEAR_PROGRAMMING = 103,
	SIRIUS_MIXED_INTEGER_PROGRAMMING = 104,
#endif
=======

    // Boolean optimization problem (requires only integer variables and works
    // best with only Boolean variables).
    BOP_INTEGER_PROGRAMMING = 12,

    // SAT based solver (requires only integer and Boolean variables).
    // If you pass it mixed integer problems, it will scale coefficients to
    // integer values, and solver continuous variables as integral variables.
    SAT_INTEGER_PROGRAMMING = 14,

    // Dedicated knapsack solvers.
    KNAPSACK_MIXED_INTEGER_PROGRAMMING = 13,
>>>>>>> b07be608
  };

  /// Create a solver with the given name and underlying solver backend.
  MPSolver(const std::string& name, OptimizationProblemType problem_type);
  virtual ~MPSolver();

  /**
   * Recommended factory method to create a MPSolver instance, especially in
   * non C++ languages.
   *
   * It returns a newly created solver instance if successful, or a nullptr
   * otherwise. This can occur if the relevant interface is not linked in, or if
   * a needed license is not accessible for commercial solvers.
   *
   * Ownership of the solver is passed on to the caller of this method.
   * It will accept both string names of the OptimizationProblemType enum, as
   * well as a short version (i.e. "SCIP_MIXED_INTEGER_PROGRAMMING" or "SCIP").
   *
   * solver_id is case insensitive, and the following names are supported:
   *   - CLP_LINEAR_PROGRAMMING or CLP
   *   - CBC_MIXED_INTEGER_PROGRAMMING or CBC
   *   - GLOP_LINEAR_PROGRAMMING or GLOP
   *   - BOP_INTEGER_PROGRAMMING or BOP
   *   - SAT_INTEGER_PROGRAMMING or SAT or CP_SAT
   *   - SCIP_MIXED_INTEGER_PROGRAMMING or SCIP
   *   - GUROBI_LINEAR_PROGRAMMING or GUROBI_LP
   *   - GUROBI_MIXED_INTEGER_PROGRAMMING or GUROBI or GUROBI_MIP
   *   - CPLEX_LINEAR_PROGRAMMING or CPLEX_LP
   *   - CPLEX_MIXED_INTEGER_PROGRAMMING or CPLEX or CPLEX_MIP
   *   - XPRESS_LINEAR_PROGRAMMING or XPRESS_LP
   *   - XPRESS_MIXED_INTEGER_PROGRAMMING or XPRESS or XPRESS_MIP
   *   - GLPK_LINEAR_PROGRAMMING or GLPK_LP
   *   - GLPK_MIXED_INTEGER_PROGRAMMING or GLPK or GLPK_MIP
   */
  static MPSolver* CreateSolver(const std::string& name,
                                const std::string& solver_id);

  /**
   * Whether the given problem type is supported (this will depend on the
   * targets that you linked).
   */
  static bool SupportsProblemType(OptimizationProblemType problem_type);

  /**
   * Parses the name of the solver. Returns true if the solver type is
   * successfully parsed as one of the OptimizationProblemType.
   */
  static bool ParseSolverType(absl::string_view solver_id,
                              OptimizationProblemType* type);

  /**
   * Parses the name of the solver and returns the correct optimization type or
   * dies.
   */
  static OptimizationProblemType ParseSolverTypeOrDie(
      const std::string& solver_id);

  /**
   * Parses the name of the solver. Returns true if the solver type is
   * recognized and support for the solver is actually linked in.
   */
  static bool ParseAndCheckSupportForProblemType(const std::string& solver_id);

  bool IsMIP() const;

  /// Returns the name of the model set at construction.
  const std::string& Name() const {
    return name_;  // Set at construction.
  }

  /// Returns the optimization problem type set at construction.
  virtual OptimizationProblemType ProblemType() const {
    return problem_type_;  // Set at construction.
  }

  /**
   * Clears the objective (including the optimization direction), all variables
   * and constraints. All the other properties of the MPSolver (like the time
   * limit) are kept untouched.
   */
  void Clear();

  /// Returns the number of variables.
  int NumVariables() const { return variables_.size(); }

  /**
   * Returns the array of variables handled by the MPSolver. (They are listed in
   * the order in which they were created.)
   */
  const std::vector<MPVariable*>& variables() const { return variables_; }

  /**
   * Looks up a variable by name, and returns nullptr if it does not exist. The
   * first call has a O(n) complexity, as the variable name index is lazily
   * created upon first use. Will crash if variable names are not unique.
   */
  MPVariable* LookupVariableOrNull(const std::string& var_name) const;

  /**
   * Creates a variable with the given bounds, integrality requirement and
   * name. Bounds can be finite or +/- MPSolver::infinity(). The MPSolver owns
   * the variable (i.e. the returned pointer is borrowed). Variable names are
   * optional. If you give an empty name, name() will auto-generate one for you
   * upon request.
   */
  MPVariable* MakeVar(double lb, double ub, bool integer,
                      const std::string& name);

  /// Creates a continuous variable.
  MPVariable* MakeNumVar(double lb, double ub, const std::string& name);

  /// Creates an integer variable.
  MPVariable* MakeIntVar(double lb, double ub, const std::string& name);

  /// Creates a boolean variable.
  MPVariable* MakeBoolVar(const std::string& name);

  /**
   * Creates an array of variables. All variables created have the same bounds
   * and integrality requirement. If nb <= 0, no variables are created, the
   * function crashes in non-opt mode.
   *
   * @param nb the number of variables to create.
   * @param lb the lower bound of created variables
   * @param ub the upper bound of created variables
   * @param integer controls whether the created variables are continuous or
   * integral.
   * @param name_prefix the prefix of the variable names. Variables are named
   * name_prefix0, name_prefix1, ...
   * @param[out] vars the vector of variables to fill with variables.
   */
  void MakeVarArray(int nb, double lb, double ub, bool integer,
                    const std::string& name_prefix,
                    std::vector<MPVariable*>* vars);

  /// Creates an array of continuous variables.
  void MakeNumVarArray(int nb, double lb, double ub, const std::string& name,
                       std::vector<MPVariable*>* vars);

  ///  Creates an array of integer variables.
  void MakeIntVarArray(int nb, double lb, double ub, const std::string& name,
                       std::vector<MPVariable*>* vars);

  /// Creates an array of boolean variables.
  void MakeBoolVarArray(int nb, const std::string& name,
                        std::vector<MPVariable*>* vars);

  /// Returns the number of constraints.
  int NumConstraints() const { return constraints_.size(); }

  /**
   * Returns the array of constraints handled by the MPSolver.
   *
   * They are listed in the order in which they were created.
   */
  const std::vector<MPConstraint*>& constraints() const { return constraints_; }

  /**
   *  Looks up a constraint by name, and returns nullptr if it does not exist.
   *
   * The first call has a O(n) complexity, as the constraint name index is
   * lazily created upon first use. Will crash if constraint names are not
   * unique.
   */
  MPConstraint* LookupConstraintOrNull(
      const std::string& constraint_name) const;

  /**
   * Creates a linear constraint with given bounds.
   *
   * Bounds can be finite or +/- MPSolver::infinity(). The MPSolver class
   * assumes ownership of the constraint.
   *
   * @return a pointer to the newly created constraint.
   */
  MPConstraint* MakeRowConstraint(double lb, double ub);

  /// Creates a constraint with -infinity and +infinity bounds.
  MPConstraint* MakeRowConstraint();

  /// Creates a named constraint with given bounds.
  MPConstraint* MakeRowConstraint(double lb, double ub,
                                  const std::string& name);

  /// Creates a named constraint with -infinity and +infinity bounds.
  MPConstraint* MakeRowConstraint(const std::string& name);

  /**
   * Creates a constraint owned by MPSolver enforcing:
   *     range.lower_bound() <= range.linear_expr() <= range.upper_bound()
   */
  MPConstraint* MakeRowConstraint(const LinearRange& range);

  /// As above, but also names the constraint.
  MPConstraint* MakeRowConstraint(const LinearRange& range,
                                  const std::string& name);

  /**
   * Returns the objective object.
   *
   * Note that the objective is owned by the solver, and is initialized to its
   * default value (see the MPObjective class below) at construction.
   */
  const MPObjective& Objective() const { return *objective_; }

  /// Returns the mutable objective object.
  MPObjective* MutableObjective() { return objective_.get(); }

  /**
   * The status of solving the problem. The straightforward translation to
   * homonymous enum values of MPSolverResponseStatus (see
   * ./linear_solver.proto) is guaranteed by ./enum_consistency_test.cc, you may
   * rely on it.
   */
  enum ResultStatus {
    /// optimal.
    OPTIMAL,
    /// feasible, or stopped by limit.
    FEASIBLE,
    /// proven infeasible.
    INFEASIBLE,
    /// proven unbounded.
    UNBOUNDED,
    /// abnormal, i.e., error of some kind.
    ABNORMAL,
    /// the model is trivially invalid (NaN coefficients, etc).
    MODEL_INVALID,
    /// not been solved yet.
    NOT_SOLVED = 6
  };

  /// Solves the problem using the default parameter values.
  ResultStatus Solve();

  /// Solves the problem using the specified parameter values.
  ResultStatus Solve(const MPSolverParameters& param);

  /**
   * Writes the model using the solver internal write function.  Currently only
   * available for Gurobi.
   */
  void Write(const std::string& file_name);

  /**
   * Advanced usage: compute the "activities" of all constraints, which are the
   * sums of their linear terms. The activities are returned in the same order
   * as constraints(), which is the order in which constraints were added; but
   * you can also use MPConstraint::index() to get a constraint's index.
   */
  std::vector<double> ComputeConstraintActivities() const;

  /**
   * Advanced usage: Verifies the *correctness* of the solution.
   *
   * It verifies that all variables must be within their domains, all
   * constraints must be satisfied, and the reported objective value must be
   * accurate.
   *
   * Usage:
   * - This can only be called after Solve() was called.
   * - "tolerance" is interpreted as an absolute error threshold.
   * - For the objective value only, if the absolute error is too large,
   *   the tolerance is interpreted as a relative error threshold instead.
   * - If "log_errors" is true, every single violation will be logged.
   * - If "tolerance" is negative, it will be set to infinity().
   *
   * Most users should just set the --verify_solution flag and not bother using
   * this method directly.
   */
  bool VerifySolution(double tolerance, bool log_errors) const;

  /**
   * Advanced usage: resets extracted model to solve from scratch.
   *
   * This won't reset the parameters that were set with
   * SetSolverSpecificParametersAsString() or set_time_limit() or even clear the
   * linear program. It will just make sure that next Solve() will be as if
   * everything was reconstructed from scratch.
   */
  void Reset();

  /** Interrupts the Solve() execution to terminate processing if possible.
   *
   * If the underlying interface supports interruption; it does that and returns
   * true regardless of whether there's an ongoing Solve() or not. The Solve()
   * call may still linger for a while depending on the conditions.  If
   * interruption is not supported; returns false and does nothing.
   */
  bool InterruptSolve();

  /**
   * Loads model from protocol buffer.
   *
   * Returns MPSOLVER_MODEL_IS_VALID if the model is valid, and another status
   * otherwise (currently only MPSOLVER_MODEL_INVALID and MPSOLVER_INFEASIBLE).
   * If the model isn't valid, populates "error_message".
   */
  MPSolverResponseStatus LoadModelFromProto(const MPModelProto& input_model,
                                            std::string* error_message);
  /**
   * Loads model from protocol buffer.
   *
   * The same as above, except that the loading keeps original variable and
   * constraint names. Caller should make sure that all variable names and
   * constraint names are unique, respectively.
   */
  MPSolverResponseStatus LoadModelFromProtoWithUniqueNamesOrDie(
      const MPModelProto& input_model, std::string* error_message);

  /// Encodes the current solution in a solution response protocol buffer.
  void FillSolutionResponseProto(MPSolutionResponse* response) const;

  /**
   * Solves the model encoded by a MPModelRequest protocol buffer and fills the
   * solution encoded as a MPSolutionResponse.
   *
   * Note(user): This creates a temporary MPSolver and destroys it at the end.
   * If you want to keep the MPSolver alive (for debugging, or for incremental
   * solving), you should write another version of this function that creates
   * the MPSolver object on the heap and returns it.
   */
  static void SolveWithProto(const MPModelRequest& model_request,
                             MPSolutionResponse* response);

  /// Exports model to protocol buffer.
  void ExportModelToProto(MPModelProto* output_model) const;

  /**
   * Load a solution encoded in a protocol buffer onto this solver for easy
  access via the MPSolver interface.
   *
   * IMPORTANT: This may only be used in conjunction with ExportModel(),
  following this example:
   *
   \code
     MPSolver my_solver;
     ... add variables and constraints ...
     MPModelProto model_proto;
     my_solver.ExportModelToProto(&model_proto);
     MPSolutionResponse solver_response;
     MPSolver::SolveWithProto(model_proto, &solver_response);
     if (solver_response.result_status() == MPSolutionResponse::OPTIMAL) {
       CHECK_OK(my_solver.LoadSolutionFromProto(solver_response));
       ... inspect the solution using the usual API: solution_value(), etc...
     }
  \endcode
   *
   * The response must be in OPTIMAL or FEASIBLE status.
   *
   * Returns a non-OK status if a problem arised (typically, if it wasn't used
   *     like it should be):
   * - loading a solution whose variables don't correspond to the solver's
   *   current variables
   * - loading a solution with a status other than OPTIMAL / FEASIBLE.
   *
   * Note: the objective value isn't checked. You can use VerifySolution() for
   *       that.
   */
  absl::Status LoadSolutionFromProto(
      const MPSolutionResponse& response,
      double tolerance = kDefaultPrimalTolerance);

  /**
   * Resets values of out of bound variables to the corresponding bound and
   * returns an error if any of the variables have NaN value.
   */
  absl::Status ClampSolutionWithinBounds();

  /**
   * Shortcuts to the homonymous MPModelProtoExporter methods, via exporting to
   * a MPModelProto with ExportModelToProto() (see above).
   *
   * Produces empty std::string on portable platforms (e.g. android, ios).
   */
  bool ExportModelAsLpFormat(bool obfuscate, std::string* model_str) const;
  bool ExportModelAsMpsFormat(bool fixed_format, bool obfuscate,
                              std::string* model_str) const;  

  /**
   *  Sets the number of threads to use by the underlying solver.
   *
   * Returns OkStatus if the operation was successful. num_threads must be equal
   * to or greater than 1. Note that the behaviour of this call depends on the
   * underlying solver. E.g., it may set the exact number of threads or the max
   * number of threads (check the solver's interface implementation for
   * details). Also, some solvers may not (yet) support this function, but still
   * enable multi-threading via SetSolverSpecificParametersAsString().
   */
  absl::Status SetNumThreads(int num_threads);

  /// Returns the number of threads to be used during solve.
  int GetNumThreads() const { return num_threads_; }

  /**
   * Advanced usage: pass solver specific parameters in text format.
   *
   * The format is solver-specific and is the same as the corresponding solver
   * configuration file format. Returns true if the operation was successful.
   */
  bool SetSolverSpecificParametersAsString(const std::string& parameters);
  std::string GetSolverSpecificParametersAsString() const {
    return solver_specific_parameter_string_;
  }

  /**
   * Sets a hint for solution.
   *
   * If a feasible or almost-feasible solution to the problem is already known,
   * it may be helpful to pass it to the solver so that it can be used. A solver
   * that supports this feature will try to use this information to create its
   * initial feasible solution.
   *
   * Note: It may not always be faster to give a hint like this to the
   * solver. There is also no guarantee that the solver will use this hint or
   * try to return a solution "close" to this assignment in case of multiple
   * optimal solutions.
   */
  void SetHint(std::vector<std::pair<const MPVariable*, double> > hint);

  /**
   * Advanced usage: possible basis status values for a variable and the slack
   * variable of a linear constraint.
   */
  enum BasisStatus {
    FREE = 0,
    AT_LOWER_BOUND,
    AT_UPPER_BOUND,
    FIXED_VALUE,
    BASIC
  };

  /**
   * Advanced usage: Incrementality.
   *
   * This function takes a starting basis to be used in the next LP Solve()
   * call. The statuses of a current solution can be retrieved via the
   * basis_status() function of a MPVariable or a MPConstraint.
   *
   * WARNING: With Glop, you should disable presolve when using this because
   * this information will not be modified in sync with the presolve and will
   * likely not mean much on the presolved problem.
   */
  void SetStartingLpBasis(
      const std::vector<MPSolver::BasisStatus>& variable_statuses,
      const std::vector<MPSolver::BasisStatus>& constraint_statuses);

  /**
   * Infinity.
   *
   * You can use -MPSolver::infinity() for negative infinity.
   */
  static double infinity() { return std::numeric_limits<double>::infinity(); }

  /**
   * Controls (or queries) the amount of output produced by the underlying
   * solver. The output can surface to LOGs, or to stdout or stderr, depending
   * on the implementation. The amount of output will greatly vary with each
   * implementation and each problem.
   *
   * Output is suppressed by default.
   */
  bool OutputIsEnabled() const;

  /// Enables solver logging.
  void EnableOutput();

  /// Suppresses solver logging.
  void SuppressOutput();

  absl::Duration TimeLimit() const { return time_limit_; }
  void SetTimeLimit(absl::Duration time_limit) {
    DCHECK_GE(time_limit, absl::ZeroDuration());
    time_limit_ = time_limit;
  }

  absl::Duration DurationSinceConstruction() const {
    return absl::Now() - construction_time_;
  }

  /// Returns the number of simplex iterations.
  int64 iterations() const;

  /**
   * Returns the number of branch-and-bound nodes evaluated during the solve.
   *
   * Only available for discrete problems.
   */
  int64 nodes() const;

  /// Returns a string describing the underlying solver and its version.
  std::string SolverVersion() const;

  /**
   * Advanced usage: returns the underlying solver.
   *
   * Returns the underlying solver so that the user can use solver-specific
   * features or features that are not exposed in the simple API of MPSolver.
   * This method is for advanced users, use at your own risk! In particular, if
   * you modify the model or the solution by accessing the underlying solver
   * directly, then the underlying solver will be out of sync with the
   * information kept in the wrapper (MPSolver, MPVariable, MPConstraint,
   * MPObjective). You need to cast the void* returned back to its original type
   * that depends on the interface (CBC: OsiClpSolverInterface*, CLP:
   * ClpSimplex*, GLPK: glp_prob*, SCIP: SCIP*).
   */
  void* underlying_solver();

  /** Advanced usage: computes the exact condition number of the current scaled
   * basis: L1norm(B) * L1norm(inverse(B)), where B is the scaled basis.
   *
   * This method requires that a basis exists: it should be called after Solve.
   * It is only available for continuous problems. It is implemented for GLPK
   * but not CLP because CLP does not provide the API for doing it.
   *
   * The condition number measures how well the constraint matrix is conditioned
   * and can be used to predict whether numerical issues will arise during the
   * solve: the model is declared infeasible whereas it is feasible (or
   * vice-versa), the solution obtained is not optimal or violates some
   * constraints, the resolution is slow because of repeated singularities.
   *
   * The rule of thumb to interpret the condition number kappa is:
   *   - o kappa <= 1e7: virtually no chance of numerical issues
   *   - o 1e7 < kappa <= 1e10: small chance of numerical issues
   *   - o 1e10 < kappa <= 1e13: medium chance of numerical issues
   *   - o kappa > 1e13: high chance of numerical issues
   *
   * The computation of the condition number depends on the quality of the LU
   * decomposition, so it is not very accurate when the matrix is ill
   * conditioned.
   */
  double ComputeExactConditionNumber() const;

  /**
   * Some solvers (MIP only, not LP) can produce multiple solutions to the
   * problem. Returns true when another solution is available, and updates the
   * MPVariable* objects to make the new solution queryable. Call only after
   * calling solve.
   *
   * The optimality properties of the additional solutions found, and whether or
   * not the solver computes them ahead of time or when NextSolution() is called
   * is solver specific.
   *
   * As of 2020-02-10, only Gurobi and SCIP support NextSolution(), see
   * linear_solver_interfaces_test for an example of how to configure these
   * solvers for multiple solutions. Other solvers return false unconditionally.
   */
  ABSL_MUST_USE_RESULT bool NextSolution();

  // Does not take ownership of "mp_callback".
  //
  // As of 2019-10-22, only SCIP and Gurobi support Callbacks.
  // SCIP does not support suggesting a heuristic solution in the callback.
  //
  // See go/mpsolver-callbacks for additional documentation.
  void SetCallback(MPCallback* mp_callback);
  bool SupportsCallbacks() const;

  // DEPRECATED: Use TimeLimit() and SetTimeLimit(absl::Duration) instead.
  // NOTE: These deprecated functions used the convention time_limit = 0 to mean
  // "no limit", which now corresponds to time_limit_ = InfiniteDuration().
  int64 time_limit() const {
    return time_limit_ == absl::InfiniteDuration()
               ? 0
               : absl::ToInt64Milliseconds(time_limit_);
  }
  void set_time_limit(int64 time_limit_milliseconds) {
    SetTimeLimit(time_limit_milliseconds == 0
                     ? absl::InfiniteDuration()
                     : absl::Milliseconds(time_limit_milliseconds));
  }
  double time_limit_in_secs() const {
    return static_cast<double>(time_limit()) / 1000.0;
  }

  // DEPRECATED: Use DurationSinceConstruction() instead.
  int64 wall_time() const {
    return absl::ToInt64Milliseconds(DurationSinceConstruction());
  }

  // Supports search and loading Gurobi shared library.
  static bool LoadGurobiSharedLibrary();
  static void SetGurobiLibraryPath(const std::string &full_library_path);

  friend class GLPKInterface;
  friend class CLPInterface;
  friend class CBCInterface;
  friend class SCIPInterface;
  friend class GurobiInterface;
  friend class CplexInterface;
  friend class XpressInterface;
  friend class SiriusInterface;
  friend class SLMInterface;
  friend class MPSolverInterface;
  friend class GLOPInterface;
  friend class BopInterface;
  friend class SatInterface;
  friend class KnapsackInterface;

  // Debugging: verify that the given MPVariable* belongs to this solver.
  bool OwnsVariable(const MPVariable* var) const;

 private:
  // Computes the size of the constraint with the largest number of
  // coefficients with index in [min_constraint_index,
  // max_constraint_index)
  int ComputeMaxConstraintSize(int min_constraint_index,
                               int max_constraint_index) const;

  // Returns true if the model has constraints with lower bound > upper bound.
  bool HasInfeasibleConstraints() const;

  // Returns true if the model has at least 1 integer variable.
  bool HasIntegerVariables() const;

  // Generates the map from variable names to their indices.
  void GenerateVariableNameIndex() const;

  // Generates the map from constraint names to their indices.
  void GenerateConstraintNameIndex() const;

  // Checks licenses for commercial solver, and checks shared library loading
  // for or-tools.
  static bool GurobiIsCorrectlyInstalled();

  // The name of the linear programming problem.
  const std::string name_;

  // The type of the linear programming problem.
  const OptimizationProblemType problem_type_;

  // The solver interface.
  std::unique_ptr<MPSolverInterface> interface_;

  // The vector of variables in the problem.
  std::vector<MPVariable*> variables_;
  // A map from a variable's name to its index in variables_.
  mutable absl::optional<absl::flat_hash_map<std::string, int> >
      variable_name_to_index_;
  // Whether variables have been extracted to the underlying interface.
  std::vector<bool> variable_is_extracted_;

  // The vector of constraints in the problem.
  std::vector<MPConstraint*> constraints_;
  // A map from a constraint's name to its index in constraints_.
  mutable absl::optional<absl::flat_hash_map<std::string, int> >
      constraint_name_to_index_;
  // Whether constraints have been extracted to the underlying interface.
  std::vector<bool> constraint_is_extracted_;

  // The linear objective function.
  std::unique_ptr<MPObjective> objective_;

  // Initial values for all or some of the problem variables that can be
  // exploited as a starting hint by a solver.
  //
  // Note(user): as of 05/05/2015, we can't use >> because of some SWIG errors.
  //
  // TODO(user): replace by two vectors, a std::vector<bool> to indicate if a
  // hint is provided and a std::vector<double> for the hint value.
  std::vector<std::pair<const MPVariable*, double> > solution_hint_;

  absl::Duration time_limit_ = absl::InfiniteDuration();  // Default = No limit.

  const absl::Time construction_time_;

  // Permanent storage for the number of threads.
  int num_threads_ = 1;

  // Permanent storage for SetSolverSpecificParametersAsString().
  std::string solver_specific_parameter_string_;

  MPSolverResponseStatus LoadModelFromProtoInternal(
      const MPModelProto& input_model, bool clear_names,
      bool check_model_validity, std::string* error_message);

  DISALLOW_COPY_AND_ASSIGN(MPSolver);
};

inline bool SolverTypeIsMip(MPSolver::OptimizationProblemType solver_type) {
  return SolverTypeIsMip(static_cast<MPModelRequest::SolverType>(solver_type));
}

const absl::string_view ToString(
    MPSolver::OptimizationProblemType optimization_problem_type);

inline std::ostream& operator<<(
    std::ostream& os,
    MPSolver::OptimizationProblemType optimization_problem_type) {
  return os << ToString(optimization_problem_type);
}

inline std::ostream& operator<<(std::ostream& os,
                                MPSolver::ResultStatus status) {
  return os << ProtoEnumToString<MPSolverResponseStatus>(
             static_cast<MPSolverResponseStatus>(status));
}

bool AbslParseFlag(absl::string_view text,
                   MPSolver::OptimizationProblemType* solver_type,
                   std::string* error);

inline std::string AbslUnparseFlag(
    MPSolver::OptimizationProblemType solver_type) {
  return std::string(ToString(solver_type));
}

/// A class to express a linear objective.
class MPObjective {
 public:
  /**
   *  Clears the offset, all variables and coefficients, and the optimization
   * direction.
   */
  void Clear();

  /**
   * Sets the coefficient of the variable in the objective.
   *
   * If the variable does not belong to the solver, the function just returns,
   * or crashes in non-opt mode.
   */
  void SetCoefficient(const MPVariable* const var, double coeff);

  /**
   *  Gets the coefficient of a given variable in the objective
   *
   * It returns 0 if the variable does not appear in the objective).
   */
  double GetCoefficient(const MPVariable* const var) const;

  /**
   * Returns a map from variables to their coefficients in the objective.
   *
   * If a variable is not present in the map, then its coefficient is zero.
   */
  const absl::flat_hash_map<const MPVariable*, double>& terms() const {
    return coefficients_;
  }

  /// Sets the constant term in the objective.
  void SetOffset(double value);

  /// Gets the constant term in the objective.
  double offset() const { return offset_; }

  /**
   * Resets the current objective to take the value of linear_expr, and sets the
   * objective direction to maximize if "is_maximize", otherwise minimizes.
   */
  void OptimizeLinearExpr(const LinearExpr& linear_expr, bool is_maximization);

  /// Resets the current objective to maximize linear_expr.
  void MaximizeLinearExpr(const LinearExpr& linear_expr) {
    OptimizeLinearExpr(linear_expr, true);
  }
  /// Resets the current objective to minimize linear_expr.
  void MinimizeLinearExpr(const LinearExpr& linear_expr) {
    OptimizeLinearExpr(linear_expr, false);
  }

  /// Adds linear_expr to the current objective, does not change the direction.
  void AddLinearExpr(const LinearExpr& linear_expr);

  /// Sets the optimization direction (maximize: true or minimize: false).
  void SetOptimizationDirection(bool maximize);

  /// Sets the optimization direction to minimize.
  void SetMinimization() { SetOptimizationDirection(false); }

  /// Sets the optimization direction to maximize.
  void SetMaximization() { SetOptimizationDirection(true); }

  /// Is the optimization direction set to maximize?
  bool maximization() const;

  /// Is the optimization direction set to minimize?
  bool minimization() const;

  /**
   * Returns the objective value of the best solution found so far.
   *
   * It is the optimal objective value if the problem has been solved to
   * optimality.
   *
   * Note: the objective value may be slightly different than what you could
   * compute yourself using \c MPVariable::solution_value(); please use the
   * --verify_solution flag to gain confidence about the numerical stability of
   * your solution.
   */
  double Value() const;

  /**
   * Returns the best objective bound.
   *
   * In case of minimization, it is a lower bound on the objective value of the
   * optimal integer solution. Only available for discrete problems.
   */
  double BestBound() const;

 private:
  friend class MPSolver;
  friend class MPSolverInterface;
  friend class CBCInterface;
  friend class CLPInterface;
  friend class GLPKInterface;
  friend class SCIPInterface;
  friend class SLMInterface;
  friend class GurobiInterface;
  friend class CplexInterface;
  friend class XpressInterface;
  friend class SiriusInterface;
  friend class GLOPInterface;
  friend class BopInterface;
  friend class SatInterface;
  friend class KnapsackInterface;

  // Constructor. An objective points to a single MPSolverInterface
  // that is specified in the constructor. An objective cannot belong
  // to several models.
  // At construction, an MPObjective has no terms (which is equivalent
  // on having a coefficient of 0 for all variables), and an offset of 0.
  explicit MPObjective(MPSolverInterface* const interface_in)
      : interface_(interface_in), coefficients_(1), offset_(0.0) {}

  MPSolverInterface* const interface_;

  // Mapping var -> coefficient.
  absl::flat_hash_map<const MPVariable*, double> coefficients_;
  // Constant term.
  double offset_;

  DISALLOW_COPY_AND_ASSIGN(MPObjective);
};

/// The class for variables of a Mathematical Programming (MP) model.
class MPVariable {
 public:
  /// Returns the name of the variable.
  const std::string& name() const { return name_; }

  /// Sets the integrality requirement of the variable.
  void SetInteger(bool integer);

  /// Returns the integrality requirement of the variable.
  bool integer() const { return integer_; }

  /**
   * Returns the value of the variable in the current solution.
   *
   * If the variable is integer, then the value will always be an integer (the
   * underlying solver handles floating-point values only, but this function
   * automatically rounds it to the nearest integer; see: man 3 round).
   */
  double solution_value() const;

  /// Returns the index of the variable in the MPSolver::variables_.
  int index() const { return index_; }

  /// Returns the lower bound.
  double lb() const { return lb_; }

  /// Returns the upper bound.
  double ub() const { return ub_; }

  /// Sets the lower bound.
  void SetLB(double lb) { SetBounds(lb, ub_); }

  /// Sets the upper bound.
  void SetUB(double ub) { SetBounds(lb_, ub); }

  /// Sets both the lower and upper bounds.
  void SetBounds(double lb, double ub);

  /**
   * Advanced usage: unrounded solution value.
   *
   * The returned value won't be rounded to the nearest integer even if the
   * variable is integer.
   */
  double unrounded_solution_value() const;

  /**
   * Advanced usage: returns the reduced cost of the variable in the current
   * solution (only available for continuous problems).
   */
  double reduced_cost() const;

  /**
   * Advanced usage: returns the basis status of the variable in the current
   * solution (only available for continuous problems).
   *
   * @see MPSolver::BasisStatus.
   */
  MPSolver::BasisStatus basis_status() const;

  /** Returns the branching priority, or 0 if it was not set. */
  int branching_priority() const { return branching_priority_; }
  /**
   * Advanced usage: Certain MIP solvers (e.g. Gurobi or SCIP) allow you to set
   * a per-variable priority for determining which variable to branch on.
   *
   * A value of 0 is treated as default, and is equivalent to not setting the
   * branching priority. The solver looks first to branch on fractional
   * variables in higher priority levels. As of 2019-05, only Gurobi and SCIP
   * support setting branching priority; all other solvers will simply ignore
   * this annotation.
   */
  void SetBranchingPriority(int priority);

 protected:
  friend class MPSolver;
  friend class MPSolverInterface;
  friend class CBCInterface;
  friend class CLPInterface;
  friend class GLPKInterface;
  friend class SCIPInterface;
  friend class SLMInterface;
  friend class GurobiInterface;
  friend class CplexInterface;
  friend class XpressInterface;
  friend class SiriusInterface;
  friend class GLOPInterface;
  friend class MPVariableSolutionValueTest;
  friend class BopInterface;
  friend class SatInterface;
  friend class KnapsackInterface;

  // Constructor. A variable points to a single MPSolverInterface that
  // is specified in the constructor. A variable cannot belong to
  // several models.
  MPVariable(int index, double lb, double ub, bool integer,
             const std::string& name, MPSolverInterface* const interface_in)
      : index_(index),
        lb_(lb),
        ub_(ub),
        integer_(integer),
        name_(name.empty() ? absl::StrFormat("auto_v_%09d", index) : name),
        solution_value_(0.0),
        reduced_cost_(0.0),
        interface_(interface_in) {}

  void set_solution_value(double value) { solution_value_ = value; }
  void set_reduced_cost(double reduced_cost) { reduced_cost_ = reduced_cost; }

 private:
  const int index_;
  double lb_;
  double ub_;
  bool integer_;
  const std::string name_;
  double solution_value_;
  double reduced_cost_;
  int branching_priority_ = 0;
  MPSolverInterface* const interface_;
  DISALLOW_COPY_AND_ASSIGN(MPVariable);
};

/**
 * The class for constraints of a Mathematical Programming (MP) model.
 *
 * A constraint is represented as a linear equation or inequality.
 */
class MPConstraint {
 public:
  /// Returns the name of the constraint.
  const std::string& name() const { return name_; }

  /// Clears all variables and coefficients. Does not clear the bounds.
  void Clear();

  /**
   * Sets the coefficient of the variable on the constraint.
   *
   * If the variable does not belong to the solver, the function just returns,
   * or crashes in non-opt mode.
   */
  void SetCoefficient(const MPVariable* const var, double coeff);

  /**
   * Gets the coefficient of a given variable on the constraint (which is 0 if
   * the variable does not appear in the constraint).
   */
  double GetCoefficient(const MPVariable* const var) const;

  /**
   * Returns a map from variables to their coefficients in the constraint.
   *
   * If a variable is not present in the map, then its coefficient is zero.
   */
  const absl::flat_hash_map<const MPVariable*, double>& terms() const {
    return coefficients_;
  }

  /// Returns the lower bound.
  double lb() const { return lb_; }

  /// Returns the upper bound.
  double ub() const { return ub_; }

  /// Sets the lower bound.
  void SetLB(double lb) { SetBounds(lb, ub_); }

  /// Sets the upper bound.
  void SetUB(double ub) { SetBounds(lb_, ub); }

  /// Sets both the lower and upper bounds.
  void SetBounds(double lb, double ub);

  /// Advanced usage: returns true if the constraint is "lazy" (see below).
  bool is_lazy() const { return is_lazy_; }

  /**
   * Advanced usage: sets the constraint "laziness".
   *
   * <em>This is only supported for SCIP and has no effect on other
   * solvers.</em>
   *
   * When \b laziness is true, the constraint is only considered by the Linear
   * Programming solver if its current solution violates the constraint. In this
   * case, the constraint is definitively added to the problem. This may be
   * useful in some MIP problems, and may have a dramatic impact on performance.
   *
   * For more info see: http://tinyurl.com/lazy-constraints.
   */
  void set_is_lazy(bool laziness) { is_lazy_ = laziness; }

  const MPVariable* indicator_variable() const { return indicator_variable_; }
  bool indicator_value() const { return indicator_value_; }

  /// Returns the index of the constraint in the MPSolver::constraints_.
  int index() const { return index_; }

  /**
   * Advanced usage: returns the dual value of the constraint in the current
   * solution (only available for continuous problems).
   */
  double dual_value() const;

  /**
   * Advanced usage: returns the basis status of the constraint.
   *
   * It is only available for continuous problems).
   *
   * Note that if a constraint "linear_expression in [lb, ub]" is transformed
   * into "linear_expression + slack = 0" with slack in [-ub, -lb], then this
   * status is the same as the status of the slack variable with AT_UPPER_BOUND
   * and AT_LOWER_BOUND swapped.
   *
   * @see MPSolver::BasisStatus.
   */
  MPSolver::BasisStatus basis_status() const;

 protected:
  friend class MPSolver;
  friend class MPSolverInterface;
  friend class CBCInterface;
  friend class CLPInterface;
  friend class GLPKInterface;
  friend class SCIPInterface;
  friend class SLMInterface;
  friend class GurobiInterface;
  friend class CplexInterface;
  friend class XpressInterface;
  friend class SiriusInterface;
  friend class GLOPInterface;
  friend class BopInterface;
  friend class SatInterface;
  friend class KnapsackInterface;

  // Constructor. A constraint points to a single MPSolverInterface
  // that is specified in the constructor. A constraint cannot belong
  // to several models.
  MPConstraint(int index, double lb, double ub, const std::string& name,
               MPSolverInterface* const interface_in)
      : coefficients_(1),
        index_(index),
        lb_(lb),
        ub_(ub),
        name_(name.empty() ? absl::StrFormat("auto_c_%09d", index) : name),
        is_lazy_(false),
        indicator_variable_(nullptr),
        dual_value_(0.0),
        interface_(interface_in) {}

  void set_dual_value(double dual_value) { dual_value_ = dual_value; }

 private:
  // Returns true if the constraint contains variables that have not
  // been extracted yet.
  bool ContainsNewVariables();

  // Mapping var -> coefficient.
  absl::flat_hash_map<const MPVariable*, double> coefficients_;

  const int index_;  // See index().

  // The lower bound for the linear constraint.
  double lb_;

  // The upper bound for the linear constraint.
  double ub_;

  // Name.
  const std::string name_;

  // True if the constraint is "lazy", i.e. the constraint is added to the
  // underlying Linear Programming solver only if it is violated.
  // By default this parameter is 'false'.
  bool is_lazy_;

  // If given, this constraint is only active if `indicator_variable_`'s value
  // is equal to `indicator_value_`.
  const MPVariable* indicator_variable_;
  bool indicator_value_;

  double dual_value_;
  MPSolverInterface* const interface_;
  DISALLOW_COPY_AND_ASSIGN(MPConstraint);
};

/**
 * This class stores parameter settings for LP and MIP solvers. Some parameters
 * are marked as advanced: do not change their values unless you know what you
 * are doing!
 *
 * For developers: how to add a new parameter:
 * - Add the new Foo parameter in the DoubleParam or IntegerParam enum.
 * - If it is a categorical param, add a FooValues enum.
 * - Decide if the wrapper should define a default value for it: yes
 *   if it controls the properties of the solution (example:
 *   tolerances) or if it consistently improves performance, no
 *   otherwise. If yes, define kDefaultFoo.
 * - Add a foo_value_ member and, if no default value is defined, a
 *   foo_is_default_ member.
 * - Add code to handle Foo in Set...Param, Reset...Param,
 *   Get...Param, Reset and the constructor.
 * - In class MPSolverInterface, add a virtual method SetFoo, add it
 *   to SetCommonParameters or SetMIPParameters, and implement it for
 *   each solver. Sometimes, parameters need to be implemented
 *   differently, see for example the INCREMENTALITY implementation.
 * - Add a test in linear_solver_test.cc.
 *
 * TODO(user): store the parameter values in a protocol buffer
 * instead. We need to figure out how to deal with the subtleties of
 * the default values.
 */
class MPSolverParameters {
 public:
  /// Enumeration of parameters that take continuous values.
  enum DoubleParam {
    /// Limit for relative MIP gap.
    RELATIVE_MIP_GAP = 0,

    /**
     * Advanced usage: tolerance for primal feasibility of basic solutions.
     *
     * This does not control the integer feasibility tolerance of integer
     * solutions for MIP or the tolerance used during presolve.
     */
    PRIMAL_TOLERANCE = 1,
    /// Advanced usage: tolerance for dual feasibility of basic solutions.
    DUAL_TOLERANCE = 2
  };

  /// Enumeration of parameters that take integer or categorical values.
  enum IntegerParam {
    /// Advanced usage: presolve mode.
    PRESOLVE = 1000,
    /// Algorithm to solve linear programs.
    LP_ALGORITHM = 1001,
    /// Advanced usage: incrementality from one solve to the next.
    INCREMENTALITY = 1002,
    /// Advanced usage: enable or disable matrix scaling.
    SCALING = 1003
  };

  /// For each categorical parameter, enumeration of possible values.
  enum PresolveValues {
    /// Presolve is off.
    PRESOLVE_OFF = 0,
    /// Presolve is on.
    PRESOLVE_ON = 1
  };

  /// LP algorithm to use.
  enum LpAlgorithmValues {
    /// Dual simplex.
    DUAL = 10,
    /// Primal simplex.
    PRIMAL = 11,
    /// Barrier algorithm.
    BARRIER = 12
  };

  /// Advanced usage: Incrementality options.
  enum IncrementalityValues {
    /// Start solve from scratch.
    INCREMENTALITY_OFF = 0,

    /**
     * Reuse results from previous solve as much as the underlying solver
     * allows.
     */
    INCREMENTALITY_ON = 1
  };

  /// Advanced usage: Scaling options.
  enum ScalingValues {
    /// Scaling is off.
    SCALING_OFF = 0,
    /// Scaling is on.
    SCALING_ON = 1
  };

  // Placeholder value to indicate that a parameter is set to
  // the default value defined in the wrapper.
  static const double kDefaultDoubleParamValue;
  static const int kDefaultIntegerParamValue;

  // Placeholder value to indicate that a parameter is unknown.
  static const double kUnknownDoubleParamValue;
  static const int kUnknownIntegerParamValue;

  // Default values for parameters. Only parameters that define the
  // properties of the solution returned need to have a default value
  // (that is the same for all solvers). You can also define a default
  // value for performance parameters when you are confident it is a
  // good choice (example: always turn presolve on).
  static const double kDefaultRelativeMipGap;
  static const double kDefaultPrimalTolerance;
  static const double kDefaultDualTolerance;
  static const PresolveValues kDefaultPresolve;
  static const IncrementalityValues kDefaultIncrementality;

  /// The constructor sets all parameters to their default value.
  MPSolverParameters();

  /// Sets a double parameter to a specific value.
  void SetDoubleParam(MPSolverParameters::DoubleParam param, double value);

  /// Sets a integer parameter to a specific value.
  void SetIntegerParam(MPSolverParameters::IntegerParam param, int value);

  /**
   * Sets a double parameter to its default value (default value defined in
   * MPSolverParameters if it exists, otherwise the default value defined in
   * the underlying solver).
   */
  void ResetDoubleParam(MPSolverParameters::DoubleParam param);

  /**
   * Sets an integer parameter to its default value (default value defined in
   * MPSolverParameters if it exists, otherwise the default value defined in
   * the underlying solver).
   */
  void ResetIntegerParam(MPSolverParameters::IntegerParam param);

  /// Sets all parameters to their default value.
  void Reset();

  /// Returns the value of a double parameter.
  double GetDoubleParam(MPSolverParameters::DoubleParam param) const;

  /// Returns the value of an integer parameter.
  int GetIntegerParam(MPSolverParameters::IntegerParam param) const;

 private:
  // Parameter value for each parameter.
  // @see DoubleParam
  // @see IntegerParam
  double relative_mip_gap_value_;
  double primal_tolerance_value_;
  double dual_tolerance_value_;
  int presolve_value_;
  int scaling_value_;
  int lp_algorithm_value_;
  int incrementality_value_;

  // Boolean value indicating whether each parameter is set to the
  // solver's default value. Only parameters for which the wrapper
  // does not define a default value need such an indicator.
  bool lp_algorithm_is_default_;

  DISALLOW_COPY_AND_ASSIGN(MPSolverParameters);
};

// Whether the given MPSolverResponseStatus (of a solve) would yield an RPC
// error when happening on the linear solver stubby server, see
// ./linear_solver_service.proto.
// Note that RPC errors forbid to carry a response to the client, who can only
// see the RPC error itself (error code + error message).
bool MPSolverResponseStatusIsRpcError(MPSolverResponseStatus status);

// This class wraps the actual mathematical programming solvers. Each
// solver (GLOP, CLP, CBC, GLPK, SCIP) has its own interface class that
// derives from this abstract class. This class is never directly
// accessed by the user.
// @see glop_interface.cc
// @see cbc_interface.cc
// @see clp_interface.cc
// @see glpk_interface.cc
// @see scip_interface.cc
class MPSolverInterface {
 public:
  enum SynchronizationStatus {
    // The underlying solver (CLP, GLPK, ...) and MPSolver are not in
    // sync for the model nor for the solution.
    MUST_RELOAD,
    // The underlying solver and MPSolver are in sync for the model
    // but not for the solution: the model has changed since the
    // solution was computed last.
    MODEL_SYNCHRONIZED,
    // The underlying solver and MPSolver are in sync for the model and
    // the solution.
    SOLUTION_SYNCHRONIZED
  };

  // When the underlying solver does not provide the number of simplex
  // iterations.
  static constexpr int64 kUnknownNumberOfIterations = -1;
  // When the underlying solver does not provide the number of
  // branch-and-bound nodes.
  static constexpr int64 kUnknownNumberOfNodes = -1;

  // Constructor. The user will access the MPSolverInterface through the
  // MPSolver passed as argument.
  explicit MPSolverInterface(MPSolver* const solver);
  virtual ~MPSolverInterface();

  // ----- Solve -----
  // Solves problem with specified parameter values. Returns true if the
  // solution is optimal.
  virtual MPSolver::ResultStatus Solve(const MPSolverParameters& param) = 0;

  // Directly solves a MPModelRequest, bypassing the MPSolver data structures
  // entirely. Returns {} (eg. absl::nullopt) if the feature is not supported by
  // the underlying solver.
  virtual absl::optional<MPSolutionResponse> DirectlySolveProto(
      const MPModelRequest& request) {
    return absl::nullopt;
  }

  // Writes the model using the solver internal write function.  Currently only
  // available for GurobiInterface.
  virtual void Write(const std::string& filename);

  // ----- Model modifications and extraction -----
  // Resets extracted model.
  virtual void Reset() = 0;

  // Sets the optimization direction (min/max).
  virtual void SetOptimizationDirection(bool maximize) = 0;

  // Modifies bounds of an extracted variable.
  virtual void SetVariableBounds(int index, double lb, double ub) = 0;

  // Modifies integrality of an extracted variable.
  virtual void SetVariableInteger(int index, bool integer) = 0;

  // Modify bounds of an extracted variable.
  virtual void SetConstraintBounds(int index, double lb, double ub) = 0;

  // Adds a linear constraint.
  virtual void AddRowConstraint(MPConstraint* const ct) = 0;

  // Adds an indicator constraint. Returns true if the feature is supported by
  // the underlying solver.
  virtual bool AddIndicatorConstraint(MPConstraint* const ct) {
    LOG(ERROR) << "Solver doesn't support indicator constraints.";
    return false;
  }

  // Add a variable.
  virtual void AddVariable(MPVariable* const var) = 0;

  // Changes a coefficient in a constraint.
  virtual void SetCoefficient(MPConstraint* const constraint,
                              const MPVariable* const variable,
                              double new_value, double old_value) = 0;

  // Clears a constraint from all its terms.
  virtual void ClearConstraint(MPConstraint* const constraint) = 0;

  // Changes a coefficient in the linear objective.
  virtual void SetObjectiveCoefficient(const MPVariable* const variable,
                                       double coefficient) = 0;

  // Changes the constant term in the linear objective.
  virtual void SetObjectiveOffset(double value) = 0;

  // Clears the objective from all its terms.
  virtual void ClearObjective() = 0;

  virtual void BranchingPriorityChangedForVariable(int var_index) {}
  // ------ Query statistics on the solution and the solve ------
  // Returns the number of simplex iterations. The problem must be discrete,
  // otherwise it crashes, or returns kUnknownNumberOfIterations in NDEBUG mode.
  virtual int64 iterations() const = 0;
  // Returns the number of branch-and-bound nodes. The problem must be discrete,
  // otherwise it crashes, or returns kUnknownNumberOfNodes in NDEBUG mode.
  virtual int64 nodes() const = 0;
  // Returns the best objective bound. The problem must be discrete, otherwise
  // it crashes, or returns trivial_worst_objective_bound() in NDEBUG mode.
  virtual double best_objective_bound() const = 0;
  // A trivial objective bound: the worst possible value of the objective,
  // which will be +infinity if minimizing and -infinity if maximing.
  double trivial_worst_objective_bound() const;
  // Returns the objective value of the best solution found so far.
  double objective_value() const;

  // Returns the basis status of a row.
  virtual MPSolver::BasisStatus row_status(int constraint_index) const = 0;
  // Returns the basis status of a constraint.
  virtual MPSolver::BasisStatus column_status(int variable_index) const = 0;

  // Checks whether the solution is synchronized with the model, i.e. whether
  // the model has changed since the solution was computed last.
  // If it isn't, it crashes in NDEBUG, and returns false othwerwise.
  bool CheckSolutionIsSynchronized() const;
  // Checks whether a feasible solution exists. The behavior is similar to
  // CheckSolutionIsSynchronized() above.
  virtual bool CheckSolutionExists() const;
  // Handy shortcut to do both checks above (it is often used).
  bool CheckSolutionIsSynchronizedAndExists() const {
    return CheckSolutionIsSynchronized() && CheckSolutionExists();
  }
  // Checks whether information on the best objective bound exists. The behavior
  // is similar to CheckSolutionIsSynchronized() above.
  virtual bool CheckBestObjectiveBoundExists() const;

  // ----- Misc -----
  // Queries problem type. For simplicity, the distinction between
  // continuous and discrete is based on the declaration of the user
  // when the solver is created (example: GLPK_LINEAR_PROGRAMMING
  // vs. GLPK_MIXED_INTEGER_PROGRAMMING), not on the actual content of
  // the model.
  // Returns true if the problem is continuous.
  virtual bool IsContinuous() const = 0;
  // Returns true if the problem is continuous and linear.
  virtual bool IsLP() const = 0;
  // Returns true if the problem is discrete and linear.
  virtual bool IsMIP() const = 0;

  // Returns the index of the last variable extracted.
  int last_variable_index() const { return last_variable_index_; }

  bool variable_is_extracted(int var_index) const {
    return solver_->variable_is_extracted_[var_index];
  }
  void set_variable_as_extracted(int var_index, bool extracted) {
    solver_->variable_is_extracted_[var_index] = extracted;
  }
  bool constraint_is_extracted(int ct_index) const {
    return solver_->constraint_is_extracted_[ct_index];
  }
  void set_constraint_as_extracted(int ct_index, bool extracted) {
    solver_->constraint_is_extracted_[ct_index] = extracted;
  }

  // Returns the boolean indicating the verbosity of the solver output.
  bool quiet() const { return quiet_; }
  // Sets the boolean indicating the verbosity of the solver output.
  void set_quiet(bool quiet_value) { quiet_ = quiet_value; }

  // Returns the result status of the last solve.
  MPSolver::ResultStatus result_status() const {
    CheckSolutionIsSynchronized();
    return result_status_;
  }

  // Returns a string describing the underlying solver and its version.
  virtual std::string SolverVersion() const = 0;

  // Returns the underlying solver.
  virtual void* underlying_solver() = 0;

  // Computes exact condition number. Only available for continuous
  // problems and only implemented in GLPK.
  virtual double ComputeExactConditionNumber() const;

  // See MPSolver::SetStartingLpBasis().
  virtual void SetStartingLpBasis(
      const std::vector<MPSolver::BasisStatus>& variable_statuses,
      const std::vector<MPSolver::BasisStatus>& constraint_statuses) {
    LOG(FATAL) << "Not supported by this solver.";
  }

  virtual bool InterruptSolve() { return false; }

  // See MPSolver::NextSolution() for contract.
  virtual bool NextSolution() { return false; }

  // See MPSolver::SetCallback() for details.
  virtual void SetCallback(MPCallback* mp_callback) {
    LOG(FATAL) << "Callbacks not supported for this solver.";
  }

  virtual bool SupportsCallbacks() const { return false; }

  friend class MPSolver;

  // To access the maximize_ bool and the MPSolver.
  friend class MPConstraint;
  friend class MPObjective;

 protected:
  MPSolver* const solver_;
  // Indicates whether the model and the solution are synchronized.
  SynchronizationStatus sync_status_;
  // Indicates whether the solve has reached optimality,
  // infeasibility, a limit, etc.
  MPSolver::ResultStatus result_status_;
  // Optimization direction.
  bool maximize_;

  // Index in MPSolver::variables_ of last constraint extracted.
  int last_constraint_index_;
  // Index in MPSolver::constraints_ of last variable extracted.
  int last_variable_index_;

  // The value of the objective function.
  double objective_value_;

  // Boolean indicator for the verbosity of the solver output.
  bool quiet_;

  // Index of dummy variable created for empty constraints or the
  // objective offset.
  static const int kDummyVariableIndex;

  // Extracts model stored in MPSolver.
  void ExtractModel();
  // Extracts the variables that have not been extracted yet.
  virtual void ExtractNewVariables() = 0;
  // Extracts the constraints that have not been extracted yet.
  virtual void ExtractNewConstraints() = 0;
  // Extracts the objective.
  virtual void ExtractObjective() = 0;
  // Resets the extraction information.
  void ResetExtractionInformation();
  // Change synchronization status from SOLUTION_SYNCHRONIZED to
  // MODEL_SYNCHRONIZED. To be used for model changes.
  void InvalidateSolutionSynchronization();

  // Sets parameters common to LP and MIP in the underlying solver.
  void SetCommonParameters(const MPSolverParameters& param);
  // Sets MIP specific parameters in the underlying solver.
  void SetMIPParameters(const MPSolverParameters& param);
  // Sets all parameters in the underlying solver.
  virtual void SetParameters(const MPSolverParameters& param) = 0;
  // Sets an unsupported double parameter.
  void SetUnsupportedDoubleParam(MPSolverParameters::DoubleParam param);
  // Sets an unsupported integer parameter.
  virtual void SetUnsupportedIntegerParam(
      MPSolverParameters::IntegerParam param);
  // Sets a supported double parameter to an unsupported value.
  void SetDoubleParamToUnsupportedValue(MPSolverParameters::DoubleParam param,
                                        double value);
  // Sets a supported integer parameter to an unsupported value.
  virtual void SetIntegerParamToUnsupportedValue(
      MPSolverParameters::IntegerParam param, int value);
  // Sets each parameter in the underlying solver.
  virtual void SetRelativeMipGap(double value) = 0;
  virtual void SetPrimalTolerance(double value) = 0;
  virtual void SetDualTolerance(double value) = 0;
  virtual void SetPresolveMode(int value) = 0;

  // Sets the number of threads to be used by the solver.
  virtual absl::Status SetNumThreads(int num_threads);

  // Pass solver specific parameters in text format. The format is
  // solver-specific and is the same as the corresponding solver configuration
  // file format. Returns true if the operation was successful.
  //
  // The default implementation of this method stores the parameters in a
  // temporary file and calls ReadParameterFile to import the parameter file
  // into the solver. Solvers that support passing the parameters directly can
  // override this method to skip the temporary file logic.
  virtual bool SetSolverSpecificParametersAsString(
      const std::string& parameters);

  // Reads a solver-specific file of parameters and set them.
  // Returns true if there was no errors.
  virtual bool ReadParameterFile(const std::string& filename);

  // Returns a file extension like ".tmp", this is needed because some solvers
  // require a given extension for the ReadParameterFile() filename and we need
  // to know it to generate a temporary parameter file.
  virtual std::string ValidFileExtensionForParameterFile() const;

  // Sets the scaling mode.
  virtual void SetScalingMode(int value) = 0;
  virtual void SetLpAlgorithm(int value) = 0;
};

}  // namespace operations_research

#endif  // OR_TOOLS_LINEAR_SOLVER_LINEAR_SOLVER_H_<|MERGE_RESOLUTION|>--- conflicted
+++ resolved
@@ -202,13 +202,8 @@
     CPLEX_MIXED_INTEGER_PROGRAMMING = 11,
     XPRESS_LINEAR_PROGRAMMING = 101,
     XPRESS_MIXED_INTEGER_PROGRAMMING = 102,
-<<<<<<< HEAD
-#endif
-#if defined(USE_SIRIUS)
-	SIRIUS_LINEAR_PROGRAMMING = 103,
-	SIRIUS_MIXED_INTEGER_PROGRAMMING = 104,
-#endif
-=======
+    SIRIUS_LINEAR_PROGRAMMING = 103,
+    SIRIUS_MIXED_INTEGER_PROGRAMMING = 104,
 
     // Boolean optimization problem (requires only integer variables and works
     // best with only Boolean variables).
@@ -221,7 +216,6 @@
 
     // Dedicated knapsack solvers.
     KNAPSACK_MIXED_INTEGER_PROGRAMMING = 13,
->>>>>>> b07be608
   };
 
   /// Create a solver with the given name and underlying solver backend.
