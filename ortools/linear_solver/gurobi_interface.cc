--- conflicted
+++ resolved
@@ -176,18 +176,12 @@
 // Creates a LP/MIP instance with the specified name and minimization objective.
 GurobiInterface::GurobiInterface(MPSolver* const solver, bool mip)
     : MPSolverInterface(solver), model_(nullptr), env_(nullptr), mip_(mip) {
-<<<<<<< HEAD
 
   int ret = GRBloadenv(&env_, nullptr);
   if (ret != 0 || env_ == nullptr) {
     std::string err_msg = GRBgeterrormsg(env_);
     LOG(DFATAL) << "Error: could not create environment: " << err_msg;
     throw std::runtime_error(std::to_string(ret) + ", " + err_msg);
-=======
-  if (GRBloadenv(&env_, nullptr) != 0 || env_ == nullptr) {
-    LOG(FATAL) << "Error: could not create environment: "
-               << GRBgeterrormsg(env_);
->>>>>>> c4242084
   }
 
   CheckedGurobiCall(GRBnewmodel(env_, &model_, solver_->name_.c_str(),
