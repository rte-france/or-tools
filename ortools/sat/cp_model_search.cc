--- conflicted
+++ resolved
@@ -247,34 +247,6 @@
   std::vector<std::pair<int64, int64>> old_domains(variable_mapping.size());
   return [instrumented_strategy, model, variable_mapping, cp_model_proto,
           old_domains, ref_to_display]() mutable {
-<<<<<<< HEAD
-    const LiteralIndex decision = instrumented_strategy();
-//    if (decision == kNoLiteralIndex) return decision;
-//
-//    for (const IntegerLiteral i_lit :
-//         model->Get<IntegerEncoder>()->GetAllIntegerLiterals(
-//             Literal(decision))) {
-//      LOG(INFO) << "decision " << i_lit;
-//    }
-//    const int level = model->Get<Trail>()->CurrentDecisionLevel();
-//    std::string to_display =
-//        absl::StrCat("Diff since last call, level=", level, "\n");
-//    IntegerTrail* integer_trail = model->GetOrCreate<IntegerTrail>();
-//    for (const int ref : ref_to_display) {
-//      const IntegerVariable var = variable_mapping[ref];
-//      const std::pair<int64, int64> new_domain(
-//          integer_trail->LowerBound(var).value(),
-//          integer_trail->UpperBound(var).value());
-//      if (new_domain != old_domains[ref]) {
-//        absl::StrAppend(&to_display, cp_model_proto.variables(ref).name(), " [",
-//                        old_domains[ref].first, ",", old_domains[ref].second,
-//                        "] -> [", new_domain.first, ",", new_domain.second,
-//                        "]\n");
-//        old_domains[ref] = new_domain;
-//      }
-//    }
-//    LOG(INFO) << to_display;
-=======
     const BooleanOrIntegerLiteral decision = instrumented_strategy();
     if (!decision.HasValue()) return decision;
 
@@ -306,7 +278,6 @@
       }
     }
     LOG(INFO) << to_display;
->>>>>>> 930e7fb0
     return decision;
   };
 }
