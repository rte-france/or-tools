// Copyright 2010-2022 Google LLC
// Licensed under the Apache License, Version 2.0 (the "License");
// you may not use this file except in compliance with the License.
// You may obtain a copy of the License at
//
//     http://www.apache.org/licenses/LICENSE-2.0
//
// Unless required by applicable law or agreed to in writing, software
// distributed under the License is distributed on an "AS IS" BASIS,
// WITHOUT WARRANTIES OR CONDITIONS OF ANY KIND, either express or implied.
// See the License for the specific language governing permissions and
// limitations under the License.

#include "ortools/sat/cp_model_checker.h"

#include <algorithm>
#include <cmath>
#include <cstdint>
#include <limits>
#include <string>
#include <utility>
#include <vector>

#include "absl/container/btree_map.h"
#include "absl/container/flat_hash_map.h"
#include "absl/container/flat_hash_set.h"
#include "absl/log/check.h"
#include "absl/meta/type_traits.h"
#include "absl/strings/str_cat.h"
#include "absl/types/span.h"
#include "ortools/base/logging.h"
#include "ortools/port/proto_utils.h"
#include "ortools/sat/cp_model.pb.h"
#include "ortools/sat/cp_model_utils.h"
#include "ortools/sat/sat_parameters.pb.h"
#include "ortools/util/saturated_arithmetic.h"
#include "ortools/util/sorted_interval_list.h"

namespace operations_research {
namespace sat {
namespace {

// =============================================================================
// CpModelProto validation.
// =============================================================================

// If the string returned by "statement" is not empty, returns it.
#define RETURN_IF_NOT_EMPTY(statement)                \
  do {                                                \
    const std::string error_message = statement;      \
    if (!error_message.empty()) return error_message; \
  } while (false)

template <typename ProtoWithDomain>
bool DomainInProtoIsValid(const ProtoWithDomain& proto) {
  if (proto.domain().size() % 2) return false;
  std::vector<ClosedInterval> domain;
  for (int i = 0; i < proto.domain_size(); i += 2) {
    if (proto.domain(i) > proto.domain(i + 1)) return false;
    domain.push_back({proto.domain(i), proto.domain(i + 1)});
  }
  return IntervalsAreSortedAndNonAdjacent(domain);
}

bool VariableReferenceIsValid(const CpModelProto& model, int reference) {
  // We do it this way to avoid overflow if reference is kint64min for instance.
  if (reference >= model.variables_size()) return false;
  return reference >= -static_cast<int>(model.variables_size());
}

// Note(user): Historically we always accepted positive or negative variable
// reference everywhere, but now that we can always substitute affine relation,
// we starts to transition to positive reference only, which are clearer. Note
// that this doesn't concern literal reference though.
bool VariableIndexIsValid(const CpModelProto& model, int var) {
  return var >= 0 && var < model.variables_size();
}

bool LiteralReferenceIsValid(const CpModelProto& model, int reference) {
  if (!VariableReferenceIsValid(model, reference)) return false;
  const auto& var_proto = model.variables(PositiveRef(reference));
  const int64_t min_domain = var_proto.domain(0);
  const int64_t max_domain = var_proto.domain(var_proto.domain_size() - 1);
  return min_domain >= 0 && max_domain <= 1;
}

std::string ValidateIntegerVariable(const CpModelProto& model, int v) {
  const IntegerVariableProto& proto = model.variables(v);
  if (proto.domain_size() == 0) {
    return absl::StrCat("var #", v,
                        " has no domain(): ", ProtobufShortDebugString(proto));
  }
  if (proto.domain_size() % 2 != 0) {
    return absl::StrCat("var #", v, " has an odd domain() size: ",
                        ProtobufShortDebugString(proto));
  }
  if (!DomainInProtoIsValid(proto)) {
    return absl::StrCat("var #", v, " has and invalid domain() format: ",
                        ProtobufShortDebugString(proto));
  }

  // Internally, we often take the negation of a domain, and we also want to
  // have sentinel values greater than the min/max of a variable domain, so
  // the domain must fall in [kint64min + 2, kint64max - 1].
  const int64_t lb = proto.domain(0);
  const int64_t ub = proto.domain(proto.domain_size() - 1);
  if (lb < std::numeric_limits<int64_t>::min() + 2 ||
      ub > std::numeric_limits<int64_t>::max() - 1) {
    return absl::StrCat(
        "var #", v, " domain do not fall in [kint64min + 2, kint64max - 1]. ",
        ProtobufShortDebugString(proto));
  }

  // We do compute ub - lb in some place in the code and do not want to deal
  // with overflow everywhere. This seems like a reasonable precondition anyway.
  if (lb < 0 && lb + std::numeric_limits<int64_t>::max() < ub) {
    return absl::StrCat(
        "var #", v,
        " has a domain that is too large, i.e. |UB - LB| overflow an int64_t: ",
        ProtobufShortDebugString(proto));
  }

  return "";
}

std::string ValidateVariablesUsedInConstraint(const CpModelProto& model,
                                              int c) {
  const ConstraintProto& ct = model.constraints(c);
  IndexReferences references = GetReferencesUsedByConstraint(ct);
  for (const int v : references.variables) {
    if (!VariableReferenceIsValid(model, v)) {
      return absl::StrCat("Out of bound integer variable ", v,
                          " in constraint #", c, " : ",
                          ProtobufShortDebugString(ct));
    }
  }
  for (const int lit : ct.enforcement_literal()) {
    if (!LiteralReferenceIsValid(model, lit)) {
      return absl::StrCat("Invalid enforcement literal ", lit,
                          " in constraint #", c, " : ",
                          ProtobufShortDebugString(ct));
    }
  }
  for (const int lit : references.literals) {
    if (!LiteralReferenceIsValid(model, lit)) {
      return absl::StrCat("Invalid literal ", lit, " in constraint #", c, " : ",
                          ProtobufShortDebugString(ct));
    }
  }
  return "";
}

std::string ValidateIntervalsUsedInConstraint(bool after_presolve,
                                              const CpModelProto& model,
                                              int c) {
  const ConstraintProto& ct = model.constraints(c);
  for (const int i : UsedIntervals(ct)) {
    if (i < 0 || i >= model.constraints_size()) {
      return absl::StrCat("Out of bound interval ", i, " in constraint #", c,
                          " : ", ProtobufShortDebugString(ct));
    }
    if (after_presolve && i >= c) {
      return absl::StrCat("Interval ", i, " in constraint #", c,
                          " must appear before in the list of constraints :",
                          ProtobufShortDebugString(ct));
    }
    if (model.constraints(i).constraint_case() !=
        ConstraintProto::ConstraintCase::kInterval) {
      return absl::StrCat(
          "Interval ", i,
          " does not refer to an interval constraint. Problematic constraint #",
          c, " : ", ProtobufShortDebugString(ct));
    }
  }
  return "";
}

int64_t MinOfRef(const CpModelProto& model, int ref) {
  const IntegerVariableProto& var_proto = model.variables(PositiveRef(ref));
  if (RefIsPositive(ref)) {
    return var_proto.domain(0);
  } else {
    return -var_proto.domain(var_proto.domain_size() - 1);
  }
}

int64_t MaxOfRef(const CpModelProto& model, int ref) {
  const IntegerVariableProto& var_proto = model.variables(PositiveRef(ref));
  if (RefIsPositive(ref)) {
    return var_proto.domain(var_proto.domain_size() - 1);
  } else {
    return -var_proto.domain(0);
  }
}

template <class LinearExpressionProto>
int64_t MinOfExpression(const CpModelProto& model,
                        const LinearExpressionProto& proto) {
  int64_t sum_min = proto.offset();
  for (int i = 0; i < proto.vars_size(); ++i) {
    const int ref = proto.vars(i);
    const int64_t coeff = proto.coeffs(i);
    sum_min =
        CapAdd(sum_min, coeff >= 0 ? CapProd(MinOfRef(model, ref), coeff)
                                   : CapProd(MaxOfRef(model, ref), coeff));
  }

  return sum_min;
}

template <class LinearExpressionProto>
int64_t MaxOfExpression(const CpModelProto& model,
                        const LinearExpressionProto& proto) {
  int64_t sum_max = proto.offset();
  for (int i = 0; i < proto.vars_size(); ++i) {
    const int ref = proto.vars(i);
    const int64_t coeff = proto.coeffs(i);
    sum_max =
        CapAdd(sum_max, coeff >= 0 ? CapProd(MaxOfRef(model, ref), coeff)
                                   : CapProd(MinOfRef(model, ref), coeff));
  }

  return sum_max;
}

bool ExpressionIsFixed(const CpModelProto& model,
                       const LinearExpressionProto& expr) {
  for (int i = 0; i < expr.vars_size(); ++i) {
    if (expr.coeffs(i) == 0) continue;
    const IntegerVariableProto& var_proto = model.variables(expr.vars(i));
    if (var_proto.domain_size() != 2 ||
        var_proto.domain(0) != var_proto.domain(1)) {
      return false;
    }
  }
  return true;
}

int64_t ExpressionFixedValue(const CpModelProto& model,
                             const LinearExpressionProto& expr) {
  CHECK(ExpressionIsFixed(model, expr));
  return MinOfExpression(model, expr);
}

int64_t IntervalSizeMax(const CpModelProto& model, int interval_index) {
  DCHECK_EQ(ConstraintProto::ConstraintCase::kInterval,
            model.constraints(interval_index).constraint_case());
  const IntervalConstraintProto& proto =
      model.constraints(interval_index).interval();
  return MaxOfExpression(model, proto.size());
}

Domain DomainOfRef(const CpModelProto& model, int ref) {
  const Domain domain = ReadDomainFromProto(model.variables(PositiveRef(ref)));
  return RefIsPositive(ref) ? domain : domain.Negation();
}

std::string ValidateLinearExpression(const CpModelProto& model,
                                     const LinearExpressionProto& expr) {
  if (expr.coeffs_size() != expr.vars_size()) {
    return absl::StrCat("coeffs_size() != vars_size() in linear expression: ",
                        ProtobufShortDebugString(expr));
  }
  if (PossibleIntegerOverflow(model, expr.vars(), expr.coeffs(),
                              expr.offset())) {
    return absl::StrCat("Possible overflow in linear expression: ",
                        ProtobufShortDebugString(expr));
  }
  return "";
}

std::string ValidateAffineExpression(const CpModelProto& model,
                                     const LinearExpressionProto& expr) {
  if (expr.vars_size() > 1) {
    return absl::StrCat("expression must be affine: ",
                        ProtobufShortDebugString(expr));
  }
  return ValidateLinearExpression(model, expr);
}

std::string ValidateConstantAffineExpression(
    const CpModelProto& model, const LinearExpressionProto& expr) {
  if (!expr.vars().empty()) {
    return absl::StrCat("expression must be constant: ",
                        ProtobufShortDebugString(expr));
  }
  return ValidateLinearExpression(model, expr);
}

std::string ValidateLinearConstraint(const CpModelProto& model,
                                     const ConstraintProto& ct) {
  if (!DomainInProtoIsValid(ct.linear())) {
    return absl::StrCat("Invalid domain in constraint : ",
                        ProtobufShortDebugString(ct));
  }
  if (ct.linear().coeffs_size() != ct.linear().vars_size()) {
    return absl::StrCat("coeffs_size() != vars_size() in constraint: ",
                        ProtobufShortDebugString(ct));
  }
  const LinearConstraintProto& arg = ct.linear();
  if (PossibleIntegerOverflow(model, arg.vars(), arg.coeffs())) {
    return "Possible integer overflow in constraint: " +
           ProtobufDebugString(ct);
  }
  return "";
}

std::string ValidateIntModConstraint(const CpModelProto& model,
                                     const ConstraintProto& ct) {
  if (ct.int_mod().exprs().size() != 2) {
    return absl::StrCat("An int_mod constraint should have exactly 2 terms: ",
                        ProtobufShortDebugString(ct));
  }
  if (!ct.int_mod().has_target()) {
    return absl::StrCat("An int_mod constraint should have a target: ",
                        ProtobufShortDebugString(ct));
  }

  RETURN_IF_NOT_EMPTY(ValidateAffineExpression(model, ct.int_mod().exprs(0)));
  RETURN_IF_NOT_EMPTY(ValidateAffineExpression(model, ct.int_mod().exprs(1)));
  RETURN_IF_NOT_EMPTY(ValidateAffineExpression(model, ct.int_mod().target()));

  const LinearExpressionProto mod_expr = ct.int_mod().exprs(1);
  if (MinOfExpression(model, mod_expr) <= 0) {
    return absl::StrCat(
        "An int_mod must have a strictly positive modulo argument: ",
        ProtobufShortDebugString(ct));
  }

  return "";
}

std::string ValidateIntProdConstraint(const CpModelProto& model,
                                      const ConstraintProto& ct) {
  if (ct.int_prod().exprs().size() != 2) {
    return absl::StrCat("An int_prod constraint should have exactly 2 terms: ",
                        ProtobufShortDebugString(ct));
  }
  if (!ct.int_prod().has_target()) {
    return absl::StrCat("An int_prod constraint should have a target: ",
                        ProtobufShortDebugString(ct));
  }

  RETURN_IF_NOT_EMPTY(ValidateAffineExpression(model, ct.int_prod().exprs(0)));
  RETURN_IF_NOT_EMPTY(ValidateAffineExpression(model, ct.int_prod().exprs(1)));
  RETURN_IF_NOT_EMPTY(ValidateAffineExpression(model, ct.int_prod().target()));

  // Detect potential overflow if some of the variables span across 0.
  const LinearExpressionProto& expr0 = ct.int_prod().exprs(0);
  const LinearExpressionProto& expr1 = ct.int_prod().exprs(1);
  const Domain product_domain =
      Domain({MinOfExpression(model, expr0), MaxOfExpression(model, expr0)})
          .ContinuousMultiplicationBy(Domain(
              {MinOfExpression(model, expr1), MaxOfExpression(model, expr1)}));
  if ((product_domain.Max() == std::numeric_limits<int64_t>::max() &&
       product_domain.Min() < 0) ||
      (product_domain.Min() == std::numeric_limits<int64_t>::min() &&
       product_domain.Max() > 0)) {
    return absl::StrCat("Potential integer overflow in constraint: ",
                        ProtobufShortDebugString(ct));
  }
  return "";
}

std::string ValidateIntDivConstraint(const CpModelProto& model,
                                     const ConstraintProto& ct) {
  if (ct.int_div().exprs().size() != 2) {
    return absl::StrCat("An int_div constraint should have exactly 2 terms: ",
                        ProtobufShortDebugString(ct));
  }
  if (!ct.int_div().has_target()) {
    return absl::StrCat("An int_div constraint should have a target: ",
                        ProtobufShortDebugString(ct));
  }

  RETURN_IF_NOT_EMPTY(ValidateAffineExpression(model, ct.int_div().exprs(0)));
  RETURN_IF_NOT_EMPTY(ValidateAffineExpression(model, ct.int_div().exprs(1)));
  RETURN_IF_NOT_EMPTY(ValidateAffineExpression(model, ct.int_div().target()));

  const LinearExpressionProto& denom = ct.int_div().exprs(1);
  const int64_t offset = denom.offset();
<<<<<<< HEAD
  if (denom.vars().empty()) {
    if (offset == 0) {
=======
  if (ExpressionIsFixed(model, denom)) {
    if (ExpressionFixedValue(model, denom) == 0) {
>>>>>>> 40b213ff
      return absl::StrCat("Division by 0: ", ProtobufShortDebugString(ct));
    }
  } else {
    const int64_t coeff = denom.coeffs(0);
    CHECK_NE(coeff, 0);
    const int64_t inverse_of_zero = -offset / coeff;
    if (inverse_of_zero * coeff + offset == 0 &&
        DomainOfRef(model, denom.vars(0)).Contains(inverse_of_zero)) {
      return absl::StrCat("The domain of the divisor cannot contain 0: ",
                          ProtobufShortDebugString(ct));
    }
  }
  return "";
}

std::string ValidateElementConstraint(const CpModelProto& model,
                                      const ConstraintProto& ct) {
  const ElementConstraintProto& element = ct.element();

  // We need to be able to manipulate expression like "target - var" without
  // integer overflow.
  LinearExpressionProto overflow_detection;
  overflow_detection.add_vars(element.target());
  overflow_detection.add_coeffs(1);
  overflow_detection.add_vars(/*dummy*/ 0);
  overflow_detection.add_coeffs(-1);
  for (const int ref : element.vars()) {
    overflow_detection.set_vars(1, ref);
    if (PossibleIntegerOverflow(model, overflow_detection.vars(),
                                overflow_detection.coeffs())) {
      return absl::StrCat(
          "Domain of the variables involved in element constraint may cause "
          "overflow",
          ProtobufShortDebugString(ct));
    }
  }
  return "";
}

std::string ValidateTableConstraint(const CpModelProto& /*model*/,
                                    const ConstraintProto& ct) {
  const TableConstraintProto& arg = ct.table();
  if (arg.vars().empty()) return "";
  if (arg.values().size() % arg.vars().size() != 0) {
    return absl::StrCat(
        "The flat encoding of a table constraint must be a multiple of the "
        "number of variable: ",
        ProtobufDebugString(ct));
  }
  return "";
}

std::string ValidateAutomatonConstraint(const CpModelProto& /*model*/,
                                        const ConstraintProto& ct) {
  const int num_transistions = ct.automaton().transition_tail().size();
  if (num_transistions != ct.automaton().transition_head().size() ||
      num_transistions != ct.automaton().transition_label().size()) {
    return absl::StrCat(
        "The transitions repeated fields must have the same size: ",
        ProtobufShortDebugString(ct));
  }
  absl::flat_hash_map<std::pair<int64_t, int64_t>, int64_t> tail_label_to_head;
  for (int i = 0; i < num_transistions; ++i) {
    const int64_t tail = ct.automaton().transition_tail(i);
    const int64_t head = ct.automaton().transition_head(i);
    const int64_t label = ct.automaton().transition_label(i);
    if (label <= std::numeric_limits<int64_t>::min() + 1 ||
        label == std::numeric_limits<int64_t>::max()) {
      return absl::StrCat("labels in the automaton constraint are too big: ",
                          label);
    }
    const auto [it, inserted] =
        tail_label_to_head.insert({{tail, label}, head});
    if (!inserted) {
      if (it->second == head) {
        return absl::StrCat("automaton: duplicate transition ", tail, " --(",
                            label, ")--> ", head);
      } else {
        return absl::StrCat("automaton: incompatible transitions ", tail,
                            " --(", label, ")--> ", head, " and ", tail, " --(",
                            label, ")--> ", it->second);
      }
    }
  }
  return "";
}

template <typename GraphProto>
std::string ValidateGraphInput(bool is_route, const CpModelProto& /*model*/,
                               const GraphProto& graph) {
  const int size = graph.tails().size();
  if (graph.heads().size() != size || graph.literals().size() != size) {
    return absl::StrCat("Wrong field sizes in graph: ",
                        ProtobufShortDebugString(graph));
  }

  // We currently disallow multiple self-loop on the same node.
  absl::flat_hash_set<int> self_loops;
  for (int i = 0; i < size; ++i) {
    if (graph.heads(i) != graph.tails(i)) continue;
    if (!self_loops.insert(graph.heads(i)).second) {
      return absl::StrCat(
          "Circuit/Route constraint contains multiple self-loop involving "
          "node ",
          graph.heads(i));
    }
    if (is_route && graph.tails(i) == 0) {
      return absl::StrCat(
          "A route constraint cannot have a self-loop on the depot (node 0)");
    }
  }

  return "";
}

std::string ValidateRoutesConstraint(const CpModelProto& model,
                                     const ConstraintProto& ct) {
  int max_node = 0;
  absl::flat_hash_set<int> nodes;
  for (const int node : ct.routes().tails()) {
    if (node < 0) {
      return "All node in a route constraint must be in [0, num_nodes)";
    }
    nodes.insert(node);
    max_node = std::max(max_node, node);
  }
  for (const int node : ct.routes().heads()) {
    if (node < 0) {
      return "All node in a route constraint must be in [0, num_nodes)";
    }
    nodes.insert(node);
    max_node = std::max(max_node, node);
  }
  if (!nodes.empty() && max_node != nodes.size() - 1) {
    return absl::StrCat(
        "All nodes in a route constraint must have incident arcs");
  }

  return ValidateGraphInput(/*is_route=*/true, model, ct.routes());
}

std::string ValidateDomainIsPositive(const CpModelProto& model, int ref,
                                     const std::string& ref_name) {
  if (ref < 0) {
    const IntegerVariableProto& var_proto = model.variables(NegatedRef(ref));
    if (var_proto.domain(var_proto.domain_size() - 1) > 0) {
      return absl::StrCat("Negative value in ", ref_name,
                          " domain: negation of ",
                          ProtobufDebugString(var_proto));
    }
  } else {
    const IntegerVariableProto& var_proto = model.variables(ref);
    if (var_proto.domain(0) < 0) {
      return absl::StrCat("Negative value in ", ref_name,
                          " domain: ", ProtobufDebugString(var_proto));
    }
  }
  return "";
}

void AppendToOverflowValidator(const LinearExpressionProto& input,
                               LinearExpressionProto* output) {
  output->mutable_vars()->Add(input.vars().begin(), input.vars().end());
  output->mutable_coeffs()->Add(input.coeffs().begin(), input.coeffs().end());

  // We add the absolute value to be sure that future computation will not
  // overflow depending on the order they are performed in.
  output->set_offset(
      CapAdd(std::abs(output->offset()), std::abs(input.offset())));
}

std::string ValidateIntervalConstraint(const CpModelProto& model,
                                       const ConstraintProto& ct) {
  if (ct.enforcement_literal().size() > 1) {
    return absl::StrCat(
        "Interval with more than one enforcement literals are currently not "
        "supported: ",
        ProtobufShortDebugString(ct));
  }
  const IntervalConstraintProto& arg = ct.interval();

  if (!arg.has_start()) {
    return absl::StrCat("Interval must have a start expression: ",
                        ProtobufShortDebugString(ct));
  }
  if (!arg.has_size()) {
    return absl::StrCat("Interval must have a size expression: ",
                        ProtobufShortDebugString(ct));
  }
  if (!arg.has_end()) {
    return absl::StrCat("Interval must have a end expression: ",
                        ProtobufShortDebugString(ct));
  }

  LinearExpressionProto for_overflow_validation;
  if (arg.start().vars_size() > 1) {
    return "Interval with a start expression containing more than one "
           "variable are currently not supported.";
  }
  RETURN_IF_NOT_EMPTY(ValidateLinearExpression(model, arg.start()));
  AppendToOverflowValidator(arg.start(), &for_overflow_validation);
  if (arg.size().vars_size() > 1) {
    return "Interval with a size expression containing more than one "
           "variable are currently not supported.";
  }
  RETURN_IF_NOT_EMPTY(ValidateLinearExpression(model, arg.size()));
  if (ct.enforcement_literal().empty() &&
      MinOfExpression(model, arg.size()) < 0) {
    return absl::StrCat(
        "The size of a performed interval must be >= 0 in constraint: ",
        ProtobufDebugString(ct));
  }
  AppendToOverflowValidator(arg.size(), &for_overflow_validation);
  if (arg.end().vars_size() > 1) {
    return "Interval with a end expression containing more than one "
           "variable are currently not supported.";
  }
  RETURN_IF_NOT_EMPTY(ValidateLinearExpression(model, arg.end()));
  AppendToOverflowValidator(arg.end(), &for_overflow_validation);

  if (PossibleIntegerOverflow(model, for_overflow_validation.vars(),
                              for_overflow_validation.coeffs(),
                              for_overflow_validation.offset())) {
    return absl::StrCat("Possible overflow in interval: ",
                        ProtobufShortDebugString(ct.interval()));
  }

  return "";
}

std::string ValidateCumulativeConstraint(const CpModelProto& model,
                                         const ConstraintProto& ct) {
  if (ct.cumulative().intervals_size() != ct.cumulative().demands_size()) {
    return absl::StrCat("intervals_size() != demands_size() in constraint: ",
                        ProtobufShortDebugString(ct));
  }

  RETURN_IF_NOT_EMPTY(
      ValidateLinearExpression(model, ct.cumulative().capacity()));
  for (const LinearExpressionProto& demand : ct.cumulative().demands()) {
    RETURN_IF_NOT_EMPTY(ValidateLinearExpression(model, demand));
  }

  for (const LinearExpressionProto& demand_expr : ct.cumulative().demands()) {
    if (MinOfExpression(model, demand_expr) < 0) {
      return absl::StrCat(
          "Demand ", ProtobufDebugString(demand_expr),
          " must be positive in constraint: ", ProtobufDebugString(ct));
    }
    if (demand_expr.vars_size() > 1) {
      return absl::StrCat("Demand ", ProtobufDebugString(demand_expr),
                          " must be affine or constant in constraint: ",
                          ProtobufDebugString(ct));
    }
  }
  if (ct.cumulative().capacity().vars_size() > 1) {
    return absl::StrCat(
        "capacity ", ProtobufDebugString(ct.cumulative().capacity()),
        " must be affine or constant in constraint: ", ProtobufDebugString(ct));
  }

  int64_t sum_max_demands = 0;
  for (const LinearExpressionProto& demand_expr : ct.cumulative().demands()) {
    const int64_t demand_max = MaxOfExpression(model, demand_expr);
    DCHECK_GE(demand_max, 0);
    sum_max_demands = CapAdd(sum_max_demands, demand_max);
    if (sum_max_demands == std::numeric_limits<int64_t>::max()) {
      return "The sum of max demands do not fit on an int64_t in constraint: " +
             ProtobufDebugString(ct);
    }
  }

  return "";
}

std::string ValidateNoOverlap2DConstraint(const CpModelProto& model,
                                          const ConstraintProto& ct) {
  const int size_x = ct.no_overlap_2d().x_intervals().size();
  const int size_y = ct.no_overlap_2d().y_intervals().size();
  if (size_x != size_y) {
    return absl::StrCat("The two lists of intervals must have the same size: ",
                        ProtobufShortDebugString(ct));
  }

  // Checks if the sum of max areas of each rectangle can overflow.
  int64_t sum_max_areas = 0;
  for (int i = 0; i < ct.no_overlap_2d().x_intervals().size(); ++i) {
    const int64_t max_size_x =
        IntervalSizeMax(model, ct.no_overlap_2d().x_intervals(i));
    const int64_t max_size_y =
        IntervalSizeMax(model, ct.no_overlap_2d().y_intervals(i));
    sum_max_areas = CapAdd(sum_max_areas, CapProd(max_size_x, max_size_y));
    if (sum_max_areas == std::numeric_limits<int64_t>::max()) {
      return "Integer overflow when summing all areas in "
             "constraint: " +
             ProtobufDebugString(ct);
    }
  }
  return "";
}

std::string ValidateReservoirConstraint(const CpModelProto& model,
                                        const ConstraintProto& ct) {
  if (ct.enforcement_literal_size() > 0) {
    return "Reservoir does not support enforcement literals.";
  }
  if (ct.reservoir().time_exprs().size() !=
      ct.reservoir().level_changes().size()) {
    return absl::StrCat(
        "time_exprs and level_changes fields must be of the same size: ",
        ProtobufShortDebugString(ct));
  }
  for (const LinearExpressionProto& expr : ct.reservoir().time_exprs()) {
    RETURN_IF_NOT_EMPTY(ValidateAffineExpression(model, expr));
  }
  for (const LinearExpressionProto& expr : ct.reservoir().level_changes()) {
    RETURN_IF_NOT_EMPTY(ValidateConstantAffineExpression(model, expr));
  }
  if (ct.reservoir().min_level() > 0) {
    return absl::StrCat(
        "The min level of a reservoir must be <= 0. Please use fixed events to "
        "setup initial state: ",
        ProtobufShortDebugString(ct));
  }
  if (ct.reservoir().max_level() < 0) {
    return absl::StrCat(
        "The max level of a reservoir must be >= 0. Please use fixed events to "
        "setup initial state: ",
        ProtobufShortDebugString(ct));
  }

  int64_t sum_abs = 0;
  for (const LinearExpressionProto& demand : ct.reservoir().level_changes()) {
    // We test for min int64_t before the abs().
    const int64_t demand_min = MinOfExpression(model, demand);
    const int64_t demand_max = MaxOfExpression(model, demand);
    sum_abs = CapAdd(sum_abs, std::max(CapAbs(demand_min), CapAbs(demand_max)));
    if (sum_abs == std::numeric_limits<int64_t>::max()) {
      return "Possible integer overflow in constraint: " +
             ProtobufDebugString(ct);
    }
  }
  if (ct.reservoir().active_literals_size() > 0 &&
      ct.reservoir().active_literals_size() !=
          ct.reservoir().time_exprs_size()) {
    return "Wrong array length of active_literals variables";
  }
  if (ct.reservoir().level_changes_size() > 0 &&
      ct.reservoir().level_changes_size() != ct.reservoir().time_exprs_size()) {
    return "Wrong array length of level_changes variables";
  }
  return "";
}

std::string ValidateObjective(const CpModelProto& model,
                              const CpObjectiveProto& obj) {
  if (!DomainInProtoIsValid(obj)) {
    return absl::StrCat("The objective has and invalid domain() format: ",
                        ProtobufShortDebugString(obj));
  }
  if (obj.vars().size() != obj.coeffs().size()) {
    return absl::StrCat("vars and coeffs size do not match in objective: ",
                        ProtobufShortDebugString(obj));
  }
  for (const int v : obj.vars()) {
    if (!VariableReferenceIsValid(model, v)) {
      return absl::StrCat("Out of bound integer variable ", v,
                          " in objective: ", ProtobufShortDebugString(obj));
    }
  }
  if (PossibleIntegerOverflow(model, obj.vars(), obj.coeffs())) {
    return "Possible integer overflow in objective: " +
           ProtobufDebugString(obj);
  }
  return "";
}

std::string ValidateFloatingPointObjective(double max_valid_magnitude,
                                           const CpModelProto& model,
                                           const FloatObjectiveProto& obj) {
  if (obj.vars().size() != obj.coeffs().size()) {
    return absl::StrCat("vars and coeffs size do not match in objective: ",
                        ProtobufShortDebugString(obj));
  }
  for (const int v : obj.vars()) {
    if (!VariableIndexIsValid(model, v)) {
      return absl::StrCat("Out of bound integer variable ", v,
                          " in objective: ", ProtobufShortDebugString(obj));
    }
  }
  for (const double coeff : obj.coeffs()) {
    if (!std::isfinite(coeff)) {
      return absl::StrCat("Coefficients must be finite in objective: ",
                          ProtobufShortDebugString(obj));
    }
    if (std::abs(coeff) > max_valid_magnitude) {
      return absl::StrCat(
          "Coefficients larger than params.mip_max_valid_magnitude() [value = ",
          max_valid_magnitude,
          "] in objective: ", ProtobufShortDebugString(obj));
    }
  }
  if (!std::isfinite(obj.offset())) {
    return absl::StrCat("Offset must be finite in objective: ",
                        ProtobufShortDebugString(obj));
  }
  return "";
}

std::string ValidateSearchStrategies(const CpModelProto& model) {
  for (const DecisionStrategyProto& strategy : model.search_strategy()) {
    const int vss = strategy.variable_selection_strategy();
    if (vss != DecisionStrategyProto::CHOOSE_FIRST &&
        vss != DecisionStrategyProto::CHOOSE_LOWEST_MIN &&
        vss != DecisionStrategyProto::CHOOSE_HIGHEST_MAX &&
        vss != DecisionStrategyProto::CHOOSE_MIN_DOMAIN_SIZE &&
        vss != DecisionStrategyProto::CHOOSE_MAX_DOMAIN_SIZE) {
      return absl::StrCat(
          "Unknown or unsupported variable_selection_strategy: ", vss);
    }
    const int drs = strategy.domain_reduction_strategy();
    if (drs != DecisionStrategyProto::SELECT_MIN_VALUE &&
        drs != DecisionStrategyProto::SELECT_MAX_VALUE &&
        drs != DecisionStrategyProto::SELECT_LOWER_HALF &&
        drs != DecisionStrategyProto::SELECT_UPPER_HALF &&
        drs != DecisionStrategyProto::SELECT_MEDIAN_VALUE) {
      return absl::StrCat("Unknown or unsupported domain_reduction_strategy: ",
                          drs);
    }
    for (const int ref : strategy.variables()) {
      if (!VariableReferenceIsValid(model, ref)) {
        return absl::StrCat("Invalid variable reference in strategy: ",
                            ProtobufShortDebugString(strategy));
      }
      if (drs == DecisionStrategyProto::SELECT_MEDIAN_VALUE &&
          ReadDomainFromProto(model.variables(PositiveRef(ref))).Size() >
              100000) {
        return absl::StrCat("Variable #", PositiveRef(ref),
                            " has a domain too large to be used in a"
                            " SELECT_MEDIAN_VALUE value selection strategy");
      }
    }
    int previous_index = -1;
    for (const auto& transformation : strategy.transformations()) {
      if (transformation.positive_coeff() <= 0) {
        return absl::StrCat("Affine transformation coeff should be positive: ",
                            ProtobufShortDebugString(transformation));
      }
      if (transformation.index() <= previous_index ||
          transformation.index() >= strategy.variables_size()) {
        return absl::StrCat(
            "Invalid indices (must be sorted and valid) in transformation: ",
            ProtobufShortDebugString(transformation));
      }
      previous_index = transformation.index();
    }
  }
  return "";
}

std::string ValidateSolutionHint(const CpModelProto& model) {
  if (!model.has_solution_hint()) return "";
  const auto& hint = model.solution_hint();
  if (hint.vars().size() != hint.values().size()) {
    return "Invalid solution hint: vars and values do not have the same size.";
  }
  for (const int ref : hint.vars()) {
    if (!VariableReferenceIsValid(model, ref)) {
      return absl::StrCat("Invalid variable reference in solution hint: ", ref);
    }
  }

  // Reject hints with duplicate variables as this is likely a user error.
  absl::flat_hash_set<int> indices;
  for (const int var : hint.vars()) {
    const auto insert = indices.insert(PositiveRef(var));
    if (!insert.second) {
      return absl::StrCat(
          "The solution hint contains duplicate variables like the variable "
          "with index #",
          PositiveRef(var));
    }
  }

  // Reject hints equals to INT_MIN or INT_MAX.
  for (const int64_t value : hint.values()) {
    if (value == std::numeric_limits<int64_t>::min() ||
        value == std::numeric_limits<int64_t>::max()) {
      return "The solution hint cannot contains the INT_MIN or INT_MAX values.";
    }
  }

  return "";
}

}  // namespace

bool PossibleIntegerOverflow(const CpModelProto& model,
                             absl::Span<const int> vars,
                             absl::Span<const int64_t> coeffs, int64_t offset) {
  if (offset == std::numeric_limits<int64_t>::min()) return true;
  int64_t sum_min = -std::abs(offset);
  int64_t sum_max = +std::abs(offset);
  for (int i = 0; i < vars.size(); ++i) {
    const int ref = vars[i];
    const auto& var_proto = model.variables(PositiveRef(ref));
    const int64_t min_domain = var_proto.domain(0);
    const int64_t max_domain = var_proto.domain(var_proto.domain_size() - 1);
    if (coeffs[i] == std::numeric_limits<int64_t>::min()) return true;
    const int64_t coeff = RefIsPositive(ref) ? coeffs[i] : -coeffs[i];
    const int64_t prod1 = CapProd(min_domain, coeff);
    const int64_t prod2 = CapProd(max_domain, coeff);

    // Note that we use min/max with zero to disallow "alternative" terms and
    // be sure that we cannot have an overflow if we do the computation in a
    // different order.
    sum_min = CapAdd(sum_min, std::min(int64_t{0}, std::min(prod1, prod2)));
    sum_max = CapAdd(sum_max, std::max(int64_t{0}, std::max(prod1, prod2)));
    for (const int64_t v : {prod1, prod2, sum_min, sum_max}) {
      if (AtMinOrMaxInt64(v)) return true;
    }
  }

  // In addition to computing the min/max possible sum, we also often compare
  // it with the constraint bounds, so we do not want max - min to overflow.
  // We might also create an intermediate variable to represent the sum.
  if (sum_min < std::numeric_limits<int64_t>::min() / 2) return true;
  if (sum_max > std::numeric_limits<int64_t>::max() / 2) return true;
  return false;
}

std::string ValidateCpModel(const CpModelProto& model, bool after_presolve) {
  int64_t int128_overflow = 0;
  for (int v = 0; v < model.variables_size(); ++v) {
    RETURN_IF_NOT_EMPTY(ValidateIntegerVariable(model, v));

    const auto& domain = model.variables(v).domain();
    const int64_t min = domain[0];
    const int64_t max = domain[domain.size() - 1];
    int128_overflow = CapAdd(
        int128_overflow, std::max({std::abs(min), std::abs(max), max - min}));
  }

  // We require this precondition so that we can take any linear combination of
  // variable with coefficient in int64_t and compute the activity on an int128
  // with no overflow. This is useful during cut computation.
  if (int128_overflow == std::numeric_limits<int64_t>::max()) {
    return "The sum of all variable domains do not fit on an int64_t. This is "
           "needed to prevent overflows.";
  }

  // We need to validate the intervals used first, so we add these constraints
  // here so that we can validate them in a second pass.
  std::vector<int> constraints_using_intervals;

  for (int c = 0; c < model.constraints_size(); ++c) {
    RETURN_IF_NOT_EMPTY(ValidateVariablesUsedInConstraint(model, c));

    // By default, a constraint does not support enforcement literals except if
    // explicitly stated by setting this to true below.
    bool support_enforcement = false;

    // Other non-generic validations.
    const ConstraintProto& ct = model.constraints(c);
    switch (ct.constraint_case()) {
      case ConstraintProto::ConstraintCase::kBoolOr:
        support_enforcement = true;
        break;
      case ConstraintProto::ConstraintCase::kBoolAnd:
        support_enforcement = true;
        break;
      case ConstraintProto::ConstraintCase::kLinear:
        support_enforcement = true;
        RETURN_IF_NOT_EMPTY(ValidateLinearConstraint(model, ct));
        break;
      case ConstraintProto::ConstraintCase::kLinMax: {
        RETURN_IF_NOT_EMPTY(
            ValidateLinearExpression(model, ct.lin_max().target()));
        for (const LinearExpressionProto& expr : ct.lin_max().exprs()) {
          RETURN_IF_NOT_EMPTY(ValidateLinearExpression(model, expr));
        }
        break;
      }
      case ConstraintProto::ConstraintCase::kIntProd:
        RETURN_IF_NOT_EMPTY(ValidateIntProdConstraint(model, ct));
        break;
      case ConstraintProto::ConstraintCase::kIntDiv:
        RETURN_IF_NOT_EMPTY(ValidateIntDivConstraint(model, ct));
        break;
      case ConstraintProto::ConstraintCase::kIntMod:
        RETURN_IF_NOT_EMPTY(ValidateIntModConstraint(model, ct));
        break;
      case ConstraintProto::ConstraintCase::kInverse:
        if (ct.inverse().f_direct().size() != ct.inverse().f_inverse().size()) {
          return absl::StrCat("Non-matching fields size in inverse: ",
                              ProtobufShortDebugString(ct));
        }
        break;
      case ConstraintProto::ConstraintCase::kAllDiff:
        for (const LinearExpressionProto& expr : ct.all_diff().exprs()) {
          RETURN_IF_NOT_EMPTY(ValidateAffineExpression(model, expr));
        }
        break;
      case ConstraintProto::ConstraintCase::kElement:
        RETURN_IF_NOT_EMPTY(ValidateElementConstraint(model, ct));
        break;
      case ConstraintProto::ConstraintCase::kTable:
        RETURN_IF_NOT_EMPTY(ValidateTableConstraint(model, ct));
        break;
      case ConstraintProto::ConstraintCase::kAutomaton:
        RETURN_IF_NOT_EMPTY(ValidateAutomatonConstraint(model, ct));
        break;
      case ConstraintProto::ConstraintCase::kCircuit:
        RETURN_IF_NOT_EMPTY(
            ValidateGraphInput(/*is_route=*/false, model, ct.circuit()));
        break;
      case ConstraintProto::ConstraintCase::kRoutes:
        RETURN_IF_NOT_EMPTY(ValidateRoutesConstraint(model, ct));
        break;
      case ConstraintProto::ConstraintCase::kInterval:
        RETURN_IF_NOT_EMPTY(ValidateIntervalConstraint(model, ct));
        support_enforcement = true;
        break;
      case ConstraintProto::ConstraintCase::kCumulative:
        constraints_using_intervals.push_back(c);
        break;
      case ConstraintProto::ConstraintCase::kNoOverlap:
        constraints_using_intervals.push_back(c);
        break;
      case ConstraintProto::ConstraintCase::kNoOverlap2D:
        constraints_using_intervals.push_back(c);
        break;
      case ConstraintProto::ConstraintCase::kReservoir:
        RETURN_IF_NOT_EMPTY(ValidateReservoirConstraint(model, ct));
        break;
      case ConstraintProto::ConstraintCase::kDummyConstraint:
        return "The dummy constraint should never appear in a model.";
      default:
        break;
    }

    // Because some client set fixed enforcement literal which are supported
    // in the presolve for all constraints, we just check that there is no
    // non-fixed enforcement.
    if (!support_enforcement && !ct.enforcement_literal().empty()) {
      for (const int ref : ct.enforcement_literal()) {
        const int var = PositiveRef(ref);
        const Domain domain = ReadDomainFromProto(model.variables(var));
        if (domain.Size() != 1) {
          return absl::StrCat(
              "Enforcement literal not supported in constraint: ",
              ProtobufShortDebugString(ct));
        }
      }
    }
  }

  // Extra validation for constraint using intervals.
  for (const int c : constraints_using_intervals) {
    RETURN_IF_NOT_EMPTY(
        ValidateIntervalsUsedInConstraint(after_presolve, model, c));

    const ConstraintProto& ct = model.constraints(c);
    switch (ct.constraint_case()) {
      case ConstraintProto::ConstraintCase::kCumulative:
        RETURN_IF_NOT_EMPTY(ValidateCumulativeConstraint(model, ct));
        break;
      case ConstraintProto::ConstraintCase::kNoOverlap:
        break;
      case ConstraintProto::ConstraintCase::kNoOverlap2D:
        RETURN_IF_NOT_EMPTY(ValidateNoOverlap2DConstraint(model, ct));
        break;
      default:
        LOG(DFATAL) << "Shouldn't be here";
    }
  }

  if (model.has_objective() && model.has_floating_point_objective()) {
    return "A model cannot have both an objective and a floating point "
           "objective.";
  }
  if (model.has_objective()) {
    RETURN_IF_NOT_EMPTY(ValidateObjective(model, model.objective()));

    if (model.objective().integer_scaling_factor() != 0 ||
        model.objective().integer_before_offset() != 0 ||
        model.objective().integer_after_offset() != 0) {
      // If any of these fields are set, the domain must be set.
      if (model.objective().domain().empty()) {
        return absl::StrCat(
            "Objective integer scaling or offset is set without an objective "
            "domain.");
      }

      // Check that we can transform any value in the objective domain without
      // overflow. We only check the bounds which is enough.
      bool overflow = false;
      for (const int64_t v : model.objective().domain()) {
        int64_t t = CapAdd(v, model.objective().integer_before_offset());
        if (AtMinOrMaxInt64(t)) {
          overflow = true;
          break;
        }
        t = CapProd(t, model.objective().integer_scaling_factor());
        if (AtMinOrMaxInt64(t)) {
          overflow = true;
          break;
        }
        t = CapAdd(t, model.objective().integer_after_offset());
        if (AtMinOrMaxInt64(t)) {
          overflow = true;
          break;
        }
      }
      if (overflow) {
        return absl::StrCat(
            "Internal fields related to the postsolve of the integer objective "
            "are causing a potential integer overflow: ",
            ProtobufShortDebugString(model.objective()));
      }
    }
  }
  RETURN_IF_NOT_EMPTY(ValidateSearchStrategies(model));
  RETURN_IF_NOT_EMPTY(ValidateSolutionHint(model));
  for (const int ref : model.assumptions()) {
    if (!LiteralReferenceIsValid(model, ref)) {
      return absl::StrCat("Invalid literal reference ", ref,
                          " in the 'assumptions' field.");
    }
  }
  return "";
}

std::string ValidateInputCpModel(const SatParameters& params,
                                 const CpModelProto& model) {
  RETURN_IF_NOT_EMPTY(ValidateCpModel(model));
  if (model.has_floating_point_objective()) {
    RETURN_IF_NOT_EMPTY(
        ValidateFloatingPointObjective(params.mip_max_valid_magnitude(), model,
                                       model.floating_point_objective()));
  }
  return "";
}

#undef RETURN_IF_NOT_EMPTY

// =============================================================================
// Solution Feasibility.
// =============================================================================

namespace {

class ConstraintChecker {
 public:
  explicit ConstraintChecker(absl::Span<const int64_t> variable_values)
      : variable_values_(variable_values.begin(), variable_values.end()) {}

  bool LiteralIsTrue(int l) const {
    if (l >= 0) return variable_values_[l] != 0;
    return variable_values_[-l - 1] == 0;
  }

  bool LiteralIsFalse(int l) const { return !LiteralIsTrue(l); }

  int64_t Value(int var) const {
    if (var >= 0) return variable_values_[var];
    return -variable_values_[-var - 1];
  }

  bool ConstraintIsEnforced(const ConstraintProto& ct) {
    for (const int lit : ct.enforcement_literal()) {
      if (LiteralIsFalse(lit)) return false;
    }
    return true;
  }

  bool BoolOrConstraintIsFeasible(const ConstraintProto& ct) {
    for (const int lit : ct.bool_or().literals()) {
      if (LiteralIsTrue(lit)) return true;
    }
    return false;
  }

  bool BoolAndConstraintIsFeasible(const ConstraintProto& ct) {
    for (const int lit : ct.bool_and().literals()) {
      if (LiteralIsFalse(lit)) return false;
    }
    return true;
  }

  bool AtMostOneConstraintIsFeasible(const ConstraintProto& ct) {
    int num_true_literals = 0;
    for (const int lit : ct.at_most_one().literals()) {
      if (LiteralIsTrue(lit)) ++num_true_literals;
    }
    return num_true_literals <= 1;
  }

  bool ExactlyOneConstraintIsFeasible(const ConstraintProto& ct) {
    int num_true_literals = 0;
    for (const int lit : ct.exactly_one().literals()) {
      if (LiteralIsTrue(lit)) ++num_true_literals;
    }
    return num_true_literals == 1;
  }

  bool BoolXorConstraintIsFeasible(const ConstraintProto& ct) {
    int sum = 0;
    for (const int lit : ct.bool_xor().literals()) {
      sum ^= LiteralIsTrue(lit) ? 1 : 0;
    }
    return sum == 1;
  }

  bool LinearConstraintIsFeasible(const ConstraintProto& ct) {
    int64_t sum = 0;
    const int num_variables = ct.linear().coeffs_size();
    for (int i = 0; i < num_variables; ++i) {
      sum += Value(ct.linear().vars(i)) * ct.linear().coeffs(i);
    }
    const bool result = DomainInProtoContains(ct.linear(), sum);
    if (!result) {
      VLOG(1) << "Activity: " << sum;
    }
    return result;
  }

  int64_t LinearExpressionValue(const LinearExpressionProto& expr) const {
    int64_t sum = expr.offset();
    const int num_variables = expr.vars_size();
    for (int i = 0; i < num_variables; ++i) {
      sum += Value(expr.vars(i)) * expr.coeffs(i);
    }
    return sum;
  }

  bool LinMaxConstraintIsFeasible(const ConstraintProto& ct) {
    const int64_t max = LinearExpressionValue(ct.lin_max().target());
    int64_t actual_max = std::numeric_limits<int64_t>::min();
    for (int i = 0; i < ct.lin_max().exprs_size(); ++i) {
      const int64_t expr_value = LinearExpressionValue(ct.lin_max().exprs(i));
      actual_max = std::max(actual_max, expr_value);
    }
    return max == actual_max;
  }

  bool IntProdConstraintIsFeasible(const ConstraintProto& ct) {
    const int64_t prod = LinearExpressionValue(ct.int_prod().target());
    int64_t actual_prod = 1;
    for (const LinearExpressionProto& expr : ct.int_prod().exprs()) {
      actual_prod = CapProd(actual_prod, LinearExpressionValue(expr));
    }
    return prod == actual_prod;
  }

  bool IntDivConstraintIsFeasible(const ConstraintProto& ct) {
    return LinearExpressionValue(ct.int_div().target()) ==
           LinearExpressionValue(ct.int_div().exprs(0)) /
               LinearExpressionValue(ct.int_div().exprs(1));
  }

  bool IntModConstraintIsFeasible(const ConstraintProto& ct) {
    return LinearExpressionValue(ct.int_mod().target()) ==
           LinearExpressionValue(ct.int_mod().exprs(0)) %
               LinearExpressionValue(ct.int_mod().exprs(1));
  }

  bool AllDiffConstraintIsFeasible(const ConstraintProto& ct) {
    absl::flat_hash_set<int64_t> values;
    for (const LinearExpressionProto& expr : ct.all_diff().exprs()) {
      const int64_t value = LinearExpressionValue(expr);
      const auto [it, inserted] = values.insert(value);
      if (!inserted) return false;
    }
    return true;
  }

  int64_t IntervalStart(const IntervalConstraintProto& interval) const {
    return LinearExpressionValue(interval.start());
  }

  int64_t IntervalSize(const IntervalConstraintProto& interval) const {
    return LinearExpressionValue(interval.size());
  }

  int64_t IntervalEnd(const IntervalConstraintProto& interval) const {
    return LinearExpressionValue(interval.end());
  }

  bool IntervalConstraintIsFeasible(const ConstraintProto& ct) {
    const int64_t size = IntervalSize(ct.interval());
    if (size < 0) return false;
    return IntervalStart(ct.interval()) + size == IntervalEnd(ct.interval());
  }

  bool NoOverlapConstraintIsFeasible(const CpModelProto& model,
                                     const ConstraintProto& ct) {
    std::vector<std::pair<int64_t, int64_t>> start_durations_pairs;
    for (const int i : ct.no_overlap().intervals()) {
      const ConstraintProto& interval_constraint = model.constraints(i);
      if (ConstraintIsEnforced(interval_constraint)) {
        const IntervalConstraintProto& interval =
            interval_constraint.interval();
        start_durations_pairs.push_back(
            {IntervalStart(interval), IntervalSize(interval)});
      }
    }
    std::sort(start_durations_pairs.begin(), start_durations_pairs.end());
    int64_t previous_end = std::numeric_limits<int64_t>::min();
    for (const auto& pair : start_durations_pairs) {
      if (pair.first < previous_end) return false;
      previous_end = pair.first + pair.second;
    }
    return true;
  }

  bool IntervalsAreDisjoint(const IntervalConstraintProto& interval1,
                            const IntervalConstraintProto& interval2) {
    return IntervalEnd(interval1) <= IntervalStart(interval2) ||
           IntervalEnd(interval2) <= IntervalStart(interval1);
  }

  bool IntervalIsEmpty(const IntervalConstraintProto& interval) {
    return IntervalStart(interval) == IntervalEnd(interval);
  }

  bool NoOverlap2DConstraintIsFeasible(const CpModelProto& model,
                                       const ConstraintProto& ct) {
    const auto& arg = ct.no_overlap_2d();
    // Those intervals from arg.x_intervals and arg.y_intervals where both
    // the x and y intervals are enforced.
    std::vector<std::pair<const IntervalConstraintProto* const,
                          const IntervalConstraintProto* const>>
        enforced_intervals_xy;
    {
      const int num_intervals = arg.x_intervals_size();
      CHECK_EQ(arg.y_intervals_size(), num_intervals);
      for (int i = 0; i < num_intervals; ++i) {
        const ConstraintProto& x = model.constraints(arg.x_intervals(i));
        const ConstraintProto& y = model.constraints(arg.y_intervals(i));
        if (ConstraintIsEnforced(x) && ConstraintIsEnforced(y)) {
          enforced_intervals_xy.push_back({&x.interval(), &y.interval()});
        }
      }
    }
    const int num_enforced_intervals = enforced_intervals_xy.size();
    for (int i = 0; i < num_enforced_intervals; ++i) {
      for (int j = i + 1; j < num_enforced_intervals; ++j) {
        const auto& xi = *enforced_intervals_xy[i].first;
        const auto& yi = *enforced_intervals_xy[i].second;
        const auto& xj = *enforced_intervals_xy[j].first;
        const auto& yj = *enforced_intervals_xy[j].second;
        if (!IntervalsAreDisjoint(xi, xj) && !IntervalsAreDisjoint(yi, yj)) {
          VLOG(1) << "Interval " << i << "(x=[" << IntervalStart(xi) << ", "
                  << IntervalEnd(xi) << "], y=[" << IntervalStart(yi) << ", "
                  << IntervalEnd(yi) << "]) and " << j << "(x=["
                  << IntervalStart(xj) << ", " << IntervalEnd(xj) << "], y=["
                  << IntervalStart(yj) << ", " << IntervalEnd(yj)
                  << "]) are not disjoint.";
          return false;
        }
      }
    }
    return true;
  }

  bool CumulativeConstraintIsFeasible(const CpModelProto& model,
                                      const ConstraintProto& ct) {
    // TODO(user): Improve complexity for large durations.
    const int64_t capacity = LinearExpressionValue(ct.cumulative().capacity());
    const int num_intervals = ct.cumulative().intervals_size();
    absl::flat_hash_map<int64_t, int64_t> usage;
    for (int i = 0; i < num_intervals; ++i) {
      const ConstraintProto& interval_constraint =
          model.constraints(ct.cumulative().intervals(i));
      if (ConstraintIsEnforced(interval_constraint)) {
        const IntervalConstraintProto& interval =
            interval_constraint.interval();
        const int64_t start = IntervalStart(interval);
        const int64_t duration = IntervalSize(interval);
        const int64_t demand =
            LinearExpressionValue(ct.cumulative().demands(i));
        for (int64_t t = start; t < start + duration; ++t) {
          usage[t] += demand;
          if (usage[t] > capacity) {
            VLOG(1) << "time: " << t << " usage: " << usage[t]
                    << " capa: " << capacity;
            return false;
          }
        }
      }
    }
    return true;
  }

  bool ElementConstraintIsFeasible(const ConstraintProto& ct) {
    if (ct.element().vars().empty()) return false;
    const int index = Value(ct.element().index());
    if (index < 0 || index >= ct.element().vars_size()) return false;
    return Value(ct.element().vars(index)) == Value(ct.element().target());
  }

  bool TableConstraintIsFeasible(const ConstraintProto& ct) {
    const int size = ct.table().vars_size();
    if (size == 0) return true;
    for (int row_start = 0; row_start < ct.table().values_size();
         row_start += size) {
      int i = 0;
      while (Value(ct.table().vars(i)) == ct.table().values(row_start + i)) {
        ++i;
        if (i == size) return !ct.table().negated();
      }
    }
    return ct.table().negated();
  }

  bool AutomatonConstraintIsFeasible(const ConstraintProto& ct) {
    // Build the transition table {tail, label} -> head.
    absl::flat_hash_map<std::pair<int64_t, int64_t>, int64_t> transition_map;
    const int num_transitions = ct.automaton().transition_tail().size();
    for (int i = 0; i < num_transitions; ++i) {
      transition_map[{ct.automaton().transition_tail(i),
                      ct.automaton().transition_label(i)}] =
          ct.automaton().transition_head(i);
    }

    // Walk the automaton.
    int64_t current_state = ct.automaton().starting_state();
    const int num_steps = ct.automaton().vars_size();
    for (int i = 0; i < num_steps; ++i) {
      const std::pair<int64_t, int64_t> key = {current_state,
                                               Value(ct.automaton().vars(i))};
      if (!transition_map.contains(key)) {
        return false;
      }
      current_state = transition_map[key];
    }

    // Check we are now in a final state.
    for (const int64_t final : ct.automaton().final_states()) {
      if (current_state == final) return true;
    }
    return false;
  }

  bool CircuitConstraintIsFeasible(const ConstraintProto& ct) {
    // Compute the set of relevant nodes for the constraint and set the next of
    // each of them. This also detects duplicate nexts.
    const int num_arcs = ct.circuit().tails_size();
    absl::flat_hash_set<int> nodes;
    absl::flat_hash_map<int, int> nexts;
    for (int i = 0; i < num_arcs; ++i) {
      const int tail = ct.circuit().tails(i);
      const int head = ct.circuit().heads(i);
      nodes.insert(tail);
      nodes.insert(head);
      if (LiteralIsFalse(ct.circuit().literals(i))) continue;
      if (nexts.contains(tail)) {
        VLOG(1) << "Node with two outgoing arcs";
        return false;  // Duplicate.
      }
      nexts[tail] = head;
    }

    // All node must have a next.
    int in_cycle;
    int cycle_size = 0;
    for (const int node : nodes) {
      if (!nexts.contains(node)) {
        VLOG(1) << "Node with no next: " << node;
        return false;  // No next.
      }
      if (nexts[node] == node) continue;  // skip self-loop.
      in_cycle = node;
      ++cycle_size;
    }
    if (cycle_size == 0) return true;

    // Check that we have only one cycle. visited is used to not loop forever if
    // we have a "rho" shape instead of a cycle.
    absl::flat_hash_set<int> visited;
    int current = in_cycle;
    int num_visited = 0;
    while (!visited.contains(current)) {
      ++num_visited;
      visited.insert(current);
      current = nexts[current];
    }
    if (current != in_cycle) {
      VLOG(1) << "Rho shape";
      return false;  // Rho shape.
    }
    if (num_visited != cycle_size) {
      VLOG(1) << "More than one cycle";
    }
    return num_visited == cycle_size;  // Another cycle somewhere if false.
  }

  bool RoutesConstraintIsFeasible(const ConstraintProto& ct) {
    const int num_arcs = ct.routes().tails_size();
    int num_used_arcs = 0;
    int num_self_arcs = 0;
    int num_nodes = 0;
    std::vector<int> tail_to_head;
    std::vector<int> depot_nexts;
    for (int i = 0; i < num_arcs; ++i) {
      const int tail = ct.routes().tails(i);
      const int head = ct.routes().heads(i);
      num_nodes = std::max(num_nodes, 1 + tail);
      num_nodes = std::max(num_nodes, 1 + head);
      tail_to_head.resize(num_nodes, -1);
      if (LiteralIsTrue(ct.routes().literals(i))) {
        if (tail == head) {
          if (tail == 0) return false;
          ++num_self_arcs;
          continue;
        }
        ++num_used_arcs;
        if (tail == 0) {
          depot_nexts.push_back(head);
        } else {
          if (tail_to_head[tail] != -1) return false;
          tail_to_head[tail] = head;
        }
      }
    }

    // An empty constraint with no node to visit should be feasible.
    if (num_nodes == 0) return true;

    // Make sure each routes from the depot go back to it, and count such arcs.
    int count = 0;
    for (int start : depot_nexts) {
      ++count;
      while (start != 0) {
        if (tail_to_head[start] == -1) return false;
        start = tail_to_head[start];
        ++count;
      }
    }

    if (count != num_used_arcs) {
      VLOG(1) << "count: " << count << " != num_used_arcs:" << num_used_arcs;
      return false;
    }

    // Each routes cover as many node as there is arcs, but this way we count
    // multiple time_exprs the depot. So the number of nodes covered are:
    //     count - depot_nexts.size() + 1.
    // And this number + the self arcs should be num_nodes.
    if (count - depot_nexts.size() + 1 + num_self_arcs != num_nodes) {
      VLOG(1) << "Not all nodes are covered!";
      return false;
    }

    return true;
  }

  bool InverseConstraintIsFeasible(const ConstraintProto& ct) {
    const int num_variables = ct.inverse().f_direct_size();
    if (num_variables != ct.inverse().f_inverse_size()) return false;
    // Check that f_inverse(f_direct(i)) == i; this is sufficient.
    for (int i = 0; i < num_variables; i++) {
      const int fi = Value(ct.inverse().f_direct(i));
      if (fi < 0 || num_variables <= fi) return false;
      if (i != Value(ct.inverse().f_inverse(fi))) return false;
    }
    return true;
  }

  bool ReservoirConstraintIsFeasible(const ConstraintProto& ct) {
    const int num_variables = ct.reservoir().time_exprs_size();
    const int64_t min_level = ct.reservoir().min_level();
    const int64_t max_level = ct.reservoir().max_level();
    absl::btree_map<int64_t, int64_t> deltas;
    const bool has_active_variables = ct.reservoir().active_literals_size() > 0;
    for (int i = 0; i < num_variables; i++) {
      const int64_t time = LinearExpressionValue(ct.reservoir().time_exprs(i));
      if (!has_active_variables ||
          Value(ct.reservoir().active_literals(i)) == 1) {
        const int64_t level =
            LinearExpressionValue(ct.reservoir().level_changes(i));
        deltas[time] += level;
      }
    }
    int64_t current_level = 0;
    for (const auto& delta : deltas) {
      current_level += delta.second;
      if (current_level < min_level || current_level > max_level) {
        VLOG(1) << "Reservoir level " << current_level
                << " is out of bounds at time" << delta.first;
        return false;
      }
    }
    return true;
  }

 private:
  const std::vector<int64_t> variable_values_;
};

}  // namespace

bool SolutionIsFeasible(const CpModelProto& model,
                        absl::Span<const int64_t> variable_values,
                        const CpModelProto* mapping_proto,
                        const std::vector<int>* postsolve_mapping) {
  if (variable_values.size() != model.variables_size()) {
    VLOG(1) << "Wrong number of variables (" << variable_values.size()
            << ") in the solution vector. It should be "
            << model.variables_size() << ".";
    return false;
  }

  // Check that all values fall in the variable domains.
  for (int i = 0; i < model.variables_size(); ++i) {
    if (!DomainInProtoContains(model.variables(i), variable_values[i])) {
      VLOG(1) << "Variable #" << i << " has value " << variable_values[i]
              << " which do not fall in its domain: "
              << ProtobufShortDebugString(model.variables(i));
      return false;
    }
  }

  CHECK_EQ(variable_values.size(), model.variables_size());
  ConstraintChecker checker(variable_values);

  for (int c = 0; c < model.constraints_size(); ++c) {
    const ConstraintProto& ct = model.constraints(c);

    if (!checker.ConstraintIsEnforced(ct)) continue;

    bool is_feasible = true;
    const ConstraintProto::ConstraintCase type = ct.constraint_case();
    switch (type) {
      case ConstraintProto::ConstraintCase::kBoolOr:
        is_feasible = checker.BoolOrConstraintIsFeasible(ct);
        break;
      case ConstraintProto::ConstraintCase::kBoolAnd:
        is_feasible = checker.BoolAndConstraintIsFeasible(ct);
        break;
      case ConstraintProto::ConstraintCase::kAtMostOne:
        is_feasible = checker.AtMostOneConstraintIsFeasible(ct);
        break;
      case ConstraintProto::ConstraintCase::kExactlyOne:
        is_feasible = checker.ExactlyOneConstraintIsFeasible(ct);
        break;
      case ConstraintProto::ConstraintCase::kBoolXor:
        is_feasible = checker.BoolXorConstraintIsFeasible(ct);
        break;
      case ConstraintProto::ConstraintCase::kLinear:
        is_feasible = checker.LinearConstraintIsFeasible(ct);
        break;
      case ConstraintProto::ConstraintCase::kIntProd:
        is_feasible = checker.IntProdConstraintIsFeasible(ct);
        break;
      case ConstraintProto::ConstraintCase::kIntDiv:
        is_feasible = checker.IntDivConstraintIsFeasible(ct);
        break;
      case ConstraintProto::ConstraintCase::kIntMod:
        is_feasible = checker.IntModConstraintIsFeasible(ct);
        break;
      case ConstraintProto::ConstraintCase::kLinMax:
        is_feasible = checker.LinMaxConstraintIsFeasible(ct);
        break;
      case ConstraintProto::ConstraintCase::kAllDiff:
        is_feasible = checker.AllDiffConstraintIsFeasible(ct);
        break;
      case ConstraintProto::ConstraintCase::kInterval:
        if (!checker.IntervalConstraintIsFeasible(ct)) {
          if (ct.interval().has_start()) {
            // Tricky: For simplified presolve, we require that a separate
            // constraint is added to the model to enforce the "interval".
            // This indicates that such a constraint was not added to the model.
            // It should probably be a validation error, but it is hard to
            // detect beforehand.
            LOG(ERROR) << "Warning, an interval constraint was likely used "
                          "without a corresponding linear constraint linking "
                          "its start, size and end.";
          } else {
            is_feasible = false;
          }
        }
        break;
      case ConstraintProto::ConstraintCase::kNoOverlap:
        is_feasible = checker.NoOverlapConstraintIsFeasible(model, ct);
        break;
      case ConstraintProto::ConstraintCase::kNoOverlap2D:
        is_feasible = checker.NoOverlap2DConstraintIsFeasible(model, ct);
        break;
      case ConstraintProto::ConstraintCase::kCumulative:
        is_feasible = checker.CumulativeConstraintIsFeasible(model, ct);
        break;
      case ConstraintProto::ConstraintCase::kElement:
        is_feasible = checker.ElementConstraintIsFeasible(ct);
        break;
      case ConstraintProto::ConstraintCase::kTable:
        is_feasible = checker.TableConstraintIsFeasible(ct);
        break;
      case ConstraintProto::ConstraintCase::kAutomaton:
        is_feasible = checker.AutomatonConstraintIsFeasible(ct);
        break;
      case ConstraintProto::ConstraintCase::kCircuit:
        is_feasible = checker.CircuitConstraintIsFeasible(ct);
        break;
      case ConstraintProto::ConstraintCase::kRoutes:
        is_feasible = checker.RoutesConstraintIsFeasible(ct);
        break;
      case ConstraintProto::ConstraintCase::kInverse:
        is_feasible = checker.InverseConstraintIsFeasible(ct);
        break;
      case ConstraintProto::ConstraintCase::kReservoir:
        is_feasible = checker.ReservoirConstraintIsFeasible(ct);
        break;
      case ConstraintProto::ConstraintCase::CONSTRAINT_NOT_SET:
        // Empty constraint is always feasible.
        break;
      default:
        LOG(FATAL) << "Unuspported constraint: " << ConstraintCaseName(type);
    }

    // Display a message to help debugging.
    if (!is_feasible) {
      VLOG(1) << "Failing constraint #" << c << " : "
              << ProtobufShortDebugString(model.constraints(c));
      if (mapping_proto != nullptr && postsolve_mapping != nullptr) {
        std::vector<int> reverse_map(mapping_proto->variables().size(), -1);
        for (int var = 0; var < postsolve_mapping->size(); ++var) {
          reverse_map[(*postsolve_mapping)[var]] = var;
        }
        for (const int var : UsedVariables(model.constraints(c))) {
          VLOG(1) << "var: " << var << " mapped_to: " << reverse_map[var]
                  << " value: " << variable_values[var] << " initial_domain: "
                  << ReadDomainFromProto(model.variables(var))
                  << " postsolved_domain: "
                  << ReadDomainFromProto(mapping_proto->variables(var));
        }
      } else {
        for (const int var : UsedVariables(model.constraints(c))) {
          VLOG(1) << "var: " << var << " value: " << variable_values[var];
        }
      }
      return false;
    }
  }

  // Check that the objective is within its domain.
  //
  // TODO(user): This is not really a "feasibility" question, but we should
  // probably check that the response objective matches with the one we can
  // compute here. This might better be done in another function though.
  if (model.has_objective()) {
    int64_t inner_objective = 0;
    const int num_variables = model.objective().coeffs_size();
    for (int i = 0; i < num_variables; ++i) {
      inner_objective += checker.Value(model.objective().vars(i)) *
                         model.objective().coeffs(i);
    }
    if (!model.objective().domain().empty()) {
      if (!DomainInProtoContains(model.objective(), inner_objective)) {
        VLOG(1) << "Objective value " << inner_objective << " not in domain! "
                << ReadDomainFromProto(model.objective());
        return false;
      }
    }
    double factor = model.objective().scaling_factor();
    if (factor == 0.0) factor = 1.0;
    const double scaled_objective =
        factor *
        (static_cast<double>(inner_objective) + model.objective().offset());
    VLOG(2) << "Checker inner objective = " << inner_objective;
    VLOG(2) << "Checker scaled objective = " << scaled_objective;
  }

  return true;
}

}  // namespace sat
}  // namespace operations_research<|MERGE_RESOLUTION|>--- conflicted
+++ resolved
@@ -379,13 +379,8 @@
 
   const LinearExpressionProto& denom = ct.int_div().exprs(1);
   const int64_t offset = denom.offset();
-<<<<<<< HEAD
-  if (denom.vars().empty()) {
-    if (offset == 0) {
-=======
   if (ExpressionIsFixed(model, denom)) {
     if (ExpressionFixedValue(model, denom) == 0) {
->>>>>>> 40b213ff
       return absl::StrCat("Division by 0: ", ProtobufShortDebugString(ct));
     }
   } else {
