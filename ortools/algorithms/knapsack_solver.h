// Copyright 2010-2018 Google LLC
// Licensed under the Apache License, Version 2.0 (the "License");
// you may not use this file except in compliance with the License.
// You may obtain a copy of the License at
//
//     http://www.apache.org/licenses/LICENSE-2.0
//
// Unless required by applicable law or agreed to in writing, software
// distributed under the License is distributed on an "AS IS" BASIS,
// WITHOUT WARRANTIES OR CONDITIONS OF ANY KIND, either express or implied.
// See the License for the specific language governing permissions and
// limitations under the License.

#ifndef OR_TOOLS_ALGORITHMS_KNAPSACK_SOLVER_H_
#define OR_TOOLS_ALGORITHMS_KNAPSACK_SOLVER_H_

#include <math.h>

#include <memory>
#include <string>
#include <vector>

#include "absl/memory/memory.h"
#include "ortools/base/basictypes.h"
#include "ortools/base/integral_types.h"
#include "ortools/base/logging.h"
#include "ortools/base/macros.h"
#include "ortools/util/time_limit.h"

namespace operations_research {

class BaseKnapsackSolver;

/** This library solves knapsack problems.
 *
 *  Problems the library solves include:
 *   - 0-1 knapsack problems,
 *   - Multi-dimensional knapsack problems,
 *
 * Given n items, each with a profit and a weight, given a knapsack of
 * capacity c, the goal is to find a subset of items which fits inside c
 * and maximizes the total profit.
 * The knapsack problem can easily be extended from 1 to d dimensions.
 * As an example, this can be useful to constrain the maximum number of
 * items inside the knapsack.
 * Without loss of generality, profits and weights are assumed to be positive.
 *
 * From a mathematical point of view, the multi-dimensional knapsack problem
 * can be modeled by d linear constraints:
 *
 *     ForEach(j:1..d)(Sum(i:1..n)(weight_ij * item_i) <= c_j
 *         where item_i is a 0-1 integer variable.
 *
 * Then the goal is to maximize:
 *
 *     Sum(i:1..n)(profit_i * item_i).
 *
 * There are several ways to solve knapsack problems. One of the most
 * efficient is based on dynamic programming (mainly when weights, profits
 * and dimensions are small, and the algorithm runs in pseudo polynomial time).
 * Unfortunately, when adding conflict constraints the problem becomes strongly
 * NP-hard, i.e. there is no pseudo-polynomial algorithm to solve it.
 * That's the reason why the most of the following code is based on branch and
 * bound search.
 *
 * For instance to solve a 2-dimensional knapsack problem with 9 items,
 * one just has to feed a profit vector with the 9 profits, a vector of 2
 * vectors for weights, and a vector of capacities.
 * E.g.:

  \b Python:

  \code
      profits = [ 1, 2, 3, 4, 5, 6, 7, 8, 9 ]
      weights = [ [ 1, 2, 3, 4, 5, 6, 7, 8, 9 ],
                  [ 1, 1, 1, 1, 1, 1, 1, 1, 1 ]
                ]
      capacities = [ 34, 4 ]

      solver = pywrapknapsack_solver.KnapsackSolver(
          pywrapknapsack_solver.KnapsackSolver
              .KNAPSACK_MULTIDIMENSION_BRANCH_AND_BOUND_SOLVER,
          'Multi-dimensional solver')
      solver.Init(profits, weights, capacities)
      profit = solver.Solve()
  \endcode

  \b C++:

  \code
     const std::vector<int64> profits = { 1, 2, 3, 4, 5, 6, 7, 8, 9 };
     const std::vector<std::vector<int64>> weights =
         { { 1, 2, 3, 4, 5, 6, 7, 8, 9 },
           { 1, 1, 1, 1, 1, 1, 1, 1, 1 } };
     const std::vector<int64> capacities = { 34, 4 };

     KnapsackSolver solver(
         KnapsackSolver::KNAPSACK_MULTIDIMENSION_BRANCH_AND_BOUND_SOLVER,
         "Multi-dimensional solver");
     solver.Init(profits, weights, capacities);
     const int64 profit = solver.Solve();
  \endcode

  \b Java:

  \code
    final long[] profits = { 1, 2, 3, 4, 5, 6, 7, 8, 9 };
    final long[][] weights = { { 1, 2, 3, 4, 5, 6, 7, 8, 9 },
           { 1, 1, 1, 1, 1, 1, 1, 1, 1 } };
    final long[] capacities = { 34, 4 };

    KnapsackSolver solver = new KnapsackSolver(
        KnapsackSolver.SolverType.KNAPSACK_MULTIDIMENSION_BRANCH_AND_BOUND_SOLVER,
        "Multi-dimensional solver");
    solver.init(profits, weights, capacities);
    final long profit = solver.solve();
  \endcode

 */
class KnapsackSolver {
 public:
  /** Enum controlling which underlying algorithm is used.
   *
   * This enum is passed to the constructor of the KnapsackSolver object.
   * It selects which solving method will be used.
   */
  enum SolverType {
    /** Brute force method.
     *
     * Limited to 30 items and one dimension, this
     * solver uses a brute force algorithm, ie. explores all possible states.
     * Experiments show competitive performance for instances with less than
     * 15 items. */
    KNAPSACK_BRUTE_FORCE_SOLVER = 0,

    /** Optimized method for single dimension small problems
     *
     * Limited to 64 items and one dimension, this
     * solver uses a branch & bound algorithm. This solver is about 4 times
     * faster than KNAPSACK_MULTIDIMENSION_BRANCH_AND_BOUND_SOLVER.
     */
    KNAPSACK_64ITEMS_SOLVER = 1,

    /** Dynamic Programming approach for single dimension problems
     *
     * Limited to one dimension, this solver is based on a dynamic programming
     * algorithm. The time and space complexity is O(capacity *
     * number_of_items).
     */
    KNAPSACK_DYNAMIC_PROGRAMMING_SOLVER = 2,

#if defined(USE_CBC)
    /** CBC Based Solver
     *
     *  This solver can deal with both large number of items and several
     * dimensions. This solver is based on Integer Programming solver CBC.
     */
    KNAPSACK_MULTIDIMENSION_CBC_MIP_SOLVER = 3,
#endif  // USE_CBC
<<<<<<< HEAD
     /** Generic Solver.
      *
      * This solver can deal with both large number of items and several
      * dimensions. This solver is based on branch and bound.
      */
     KNAPSACK_MULTIDIMENSION_BRANCH_AND_BOUND_SOLVER = 5,

#if defined(USE_SCIP)
     /** SCIP based solver
      *
      * This solver can deal with both large number of items and several
      * dimensions. This solver is based on Integer Programming solver SCIP.
      */
     KNAPSACK_MULTIDIMENSION_SCIP_MIP_SOLVER = 6,
#endif // USE_SCIP
#if defined(USE_XPRESS)
	KNAPSACK_MULTIDIMENSION_XPRESS_MIP_SOLVER = 7,
#endif
#if defined(USE_CPLEX)
	KNAPSACK_MULTIDIMENSION_CPLEX_MIP_SOLVER = 8,
#endif
  };

   explicit KnapsackSolver(const std::string &solver_name);
   KnapsackSolver(SolverType solver_type, const std::string &solver_name);
   virtual ~KnapsackSolver();

   /** 
    * Initializes the solver and enters the problem to be solved. 
    */
   void Init(const std::vector<int64> &profits,
             const std::vector<std::vector<int64>> &weights,
             const std::vector<int64> &capacities);

   /**
    * Solves the problem and returns the profit of the optimal solution.
    */
   int64 Solve();

   /**
    * Returns true if the item 'item_id' is packed in the optimal knapsack.
    */
   bool BestSolutionContains(int item_id) const;
   /**
    * Returns true if the solution was proven optimal.
    */
   bool IsSolutionOptimal() const { return is_solution_optimal_; }
   std::string GetName() const;

   bool use_reduction() const { return use_reduction_; }
   void set_use_reduction(bool use_reduction) {
     use_reduction_ = use_reduction;
   }

   /** Time limit in seconds.
    *
    * When a finite time limit is set the solution obtained might not be optimal
    * if the limit is reached.
    */
   void set_time_limit(double time_limit_seconds) {
     time_limit_seconds_ = time_limit_seconds;
     time_limit_ = absl::make_unique<TimeLimit>(time_limit_seconds_);
   }
=======

    /** Generic Solver.
     *
     * This solver can deal with both large number of items and several
     * dimensions. This solver is based on branch and bound.
     */
    KNAPSACK_MULTIDIMENSION_BRANCH_AND_BOUND_SOLVER = 5,

#if defined(USE_SCIP)
    /** SCIP based solver
     *
     * This solver can deal with both large number of items and several
     * dimensions. This solver is based on Integer Programming solver SCIP.
     */
    KNAPSACK_MULTIDIMENSION_SCIP_MIP_SOLVER = 6,
#endif  // USE_SCIP
  };

  explicit KnapsackSolver(const std::string& solver_name);
  KnapsackSolver(SolverType solver_type, const std::string& solver_name);
  virtual ~KnapsackSolver();

  /**
   * Initializes the solver and enters the problem to be solved.
   */
  void Init(const std::vector<int64>& profits,
            const std::vector<std::vector<int64> >& weights,
            const std::vector<int64>& capacities);

  /**
   * Solves the problem and returns the profit of the optimal solution.
   */
  int64 Solve();

  /**
   * Returns true if the item 'item_id' is packed in the optimal knapsack.
   */
  bool BestSolutionContains(int item_id) const;
  /**
   * Returns true if the solution was proven optimal.
   */
  bool IsSolutionOptimal() const { return is_solution_optimal_; }
  std::string GetName() const;

  bool use_reduction() const { return use_reduction_; }
  void set_use_reduction(bool use_reduction) { use_reduction_ = use_reduction; }

  /** Time limit in seconds.
   *
   * When a finite time limit is set the solution obtained might not be optimal
   * if the limit is reached.
   */
  void set_time_limit(double time_limit_seconds) {
    time_limit_seconds_ = time_limit_seconds;
    time_limit_ = absl::make_unique<TimeLimit>(time_limit_seconds_);
  }
>>>>>>> a6b4bc2f

 private:
  // Trivial reduction of capacity constraints when the capacity is higher than
  // the sum of the weights of the items. Returns the number of reduced items.
  int ReduceCapacities(int num_items,
                       const std::vector<std::vector<int64> >& weights,
                       const std::vector<int64>& capacities,
                       std::vector<std::vector<int64> >* reduced_weights,
                       std::vector<int64>* reduced_capacities);
  int ReduceProblem(int num_items);
  void ComputeAdditionalProfit(const std::vector<int64>& profits);
  void InitReducedProblem(const std::vector<int64>& profits,
                          const std::vector<std::vector<int64> >& weights,
                          const std::vector<int64>& capacities);

  std::unique_ptr<BaseKnapsackSolver> solver_;
  std::vector<bool> known_value_;
  std::vector<bool> best_solution_;
  bool is_solution_optimal_ = false;
  std::vector<int> mapping_reduced_item_id_;
  bool is_problem_solved_;
  int64 additional_profit_;
  bool use_reduction_;
  double time_limit_seconds_;
  std::unique_ptr<TimeLimit> time_limit_;

  DISALLOW_COPY_AND_ASSIGN(KnapsackSolver);
};

#if !defined(SWIG)
// The following code defines needed classes for the KnapsackGenericSolver
// class which is the entry point to extend knapsack with new constraints such
// as conflicts between items.
//
// Constraints are enforced using KnapsackPropagator objects, in the current
// code there is one propagator per dimension (KnapsackCapacityPropagator).
// One of those propagators, named master propagator, is used to guide the
// search, i.e. decides which item should be assigned next.
// Roughly speaking the search algorithm is:
//  - While not optimal
//    - Select next search node to expand
//    - Select next item_i to assign (using master propagator)
//    - Generate a new search node where item_i is in the knapsack
//      - Check validity of this new partial solution (using propagators)
//      - If valid, add this new search node to the search
//    - Generate a new search node where item_i is not in the knapsack
//      - Check validity of this new partial solution (using propagators)
//      - If valid, add this new search node to the search
//
// TODO(user): Add a new propagator class for conflict constraint.
// TODO(user): Add a new propagator class used as a guide when the problem has
// several dimensions.

// ----- KnapsackAssignement -----
// KnapsackAssignement is a small struct used to pair an item with its
// assignment. It is mainly used for search nodes and updates.
struct KnapsackAssignment {
  KnapsackAssignment(int _item_id, bool _is_in)
      : item_id(_item_id), is_in(_is_in) {}
  int item_id;
  bool is_in;
};

// ----- KnapsackItem -----
// KnapsackItem is a small struct to pair an item weight with its
// corresponding profit.
// The aim of the knapsack problem is to pack as many valuable items as
// possible. A straight forward heuristic is to take those with the greatest
// profit-per-unit-weight. This ratio is called efficiency in this
// implementation. So items will be grouped in vectors, and sorted by
// decreasing efficiency.
// Note that profits are duplicated for each dimension. This is done to
// simplify the code, especially the GetEfficiency method and vector sorting.
// As there usually are only few dimensions, the overhead should not be an
// issue.
struct KnapsackItem {
  KnapsackItem(int _id, int64 _weight, int64 _profit)
      : id(_id), weight(_weight), profit(_profit) {}
  double GetEfficiency(int64 profit_max) const {
    return (weight > 0)
               ? static_cast<double>(profit) / static_cast<double>(weight)
               : static_cast<double>(profit_max);
  }

  // The 'id' field is used to retrieve the initial item in order to
  // communicate with other propagators and state.
  const int id;
  const int64 weight;
  const int64 profit;
};
typedef KnapsackItem* KnapsackItemPtr;

// ----- KnapsackSearchNode -----
// KnapsackSearchNode is a class used to describe a decision in the decision
// search tree.
// The node is defined by a pointer to the parent search node and an
// assignment (see KnapsackAssignement).
// As the current state is not explicitly stored in a search node, one should
// go through the search tree to incrementally build a partial solution from
// a previous search node.
class KnapsackSearchNode {
 public:
  KnapsackSearchNode(const KnapsackSearchNode* const parent,
                     const KnapsackAssignment& assignment);
  int depth() const { return depth_; }
  const KnapsackSearchNode* const parent() const { return parent_; }
  const KnapsackAssignment& assignment() const { return assignment_; }

  int64 current_profit() const { return current_profit_; }
  void set_current_profit(int64 profit) { current_profit_ = profit; }

  int64 profit_upper_bound() const { return profit_upper_bound_; }
  void set_profit_upper_bound(int64 profit) { profit_upper_bound_ = profit; }

  int next_item_id() const { return next_item_id_; }
  void set_next_item_id(int id) { next_item_id_ = id; }

 private:
  // 'depth' field is used to navigate efficiently through the search tree
  // (see KnapsackSearchPath).
  int depth_;
  const KnapsackSearchNode* const parent_;
  KnapsackAssignment assignment_;

  // 'current_profit' and 'profit_upper_bound' fields are used to sort search
  // nodes using a priority queue. That allows to pop the node with the best
  // upper bound, and more importantly to stop the search when optimality is
  // proved.
  int64 current_profit_;
  int64 profit_upper_bound_;

  // 'next_item_id' field allows to avoid an O(number_of_items) scan to find
  // next item to select. This is done for free by the upper bound computation.
  int next_item_id_;

  DISALLOW_COPY_AND_ASSIGN(KnapsackSearchNode);
};

// ----- KnapsackSearchPath -----
// KnapsackSearchPath is a small class used to represent the path between a
// node to another node in the search tree.
// As the solution state is not stored for each search node, the state should
// be rebuilt at each node. One simple solution is to apply all decisions
// between the node 'to' and the root. This can be computed in
// O(number_of_items).
//
// However, it is possible to achieve better average complexity. Two
// consecutively explored nodes are usually close enough (i.e., much less than
// number_of_items) to benefit from an incremental update from the node
// 'from' to the node 'to'.
//
// The 'via' field is the common parent of 'from' field and 'to' field.
// So the state can be built by reverting all decisions from 'from' to 'via'
// and then applying all decisions from 'via' to 'to'.
class KnapsackSearchPath {
 public:
  KnapsackSearchPath(const KnapsackSearchNode& from,
                     const KnapsackSearchNode& to);
  void Init();
  const KnapsackSearchNode& from() const { return from_; }
  const KnapsackSearchNode& via() const { return *via_; }
  const KnapsackSearchNode& to() const { return to_; }
  const KnapsackSearchNode* MoveUpToDepth(const KnapsackSearchNode& node,
                                          int depth) const;

 private:
  const KnapsackSearchNode& from_;
  const KnapsackSearchNode* via_;  // Computed in 'Init'.
  const KnapsackSearchNode& to_;

  DISALLOW_COPY_AND_ASSIGN(KnapsackSearchPath);
};

// ----- KnapsackState -----
// KnapsackState represents a partial solution to the knapsack problem.
class KnapsackState {
 public:
  KnapsackState();

  // Initializes vectors with number_of_items set to false (i.e. not bound yet).
  void Init(int number_of_items);
  // Updates the state by applying or reverting a decision.
  // Returns false if fails, i.e. trying to apply an inconsistent decision
  // to an already assigned item.
  bool UpdateState(bool revert, const KnapsackAssignment& assignment);

  int GetNumberOfItems() const { return is_bound_.size(); }
  bool is_bound(int id) const { return is_bound_.at(id); }
  bool is_in(int id) const { return is_in_.at(id); }

 private:
  // Vectors 'is_bound_' and 'is_in_' contain a boolean value for each item.
  // 'is_bound_(item_i)' is false when there is no decision for item_i yet.
  // When item_i is bound, 'is_in_(item_i)' represents the presence (true) or
  // the absence (false) of item_i in the current solution.
  std::vector<bool> is_bound_;
  std::vector<bool> is_in_;

  DISALLOW_COPY_AND_ASSIGN(KnapsackState);
};

// ----- KnapsackPropagator -----
// KnapsackPropagator is the base class for modeling and propagating a
// constraint given an assignment.
//
// When some work has to be done both by the base and the derived class,
// a protected pure virtual method ending by 'Propagator' is defined.
// For instance, 'Init' creates a vector of items, and then calls
// 'InitPropagator' to let the derived class perform its own initialization.
class KnapsackPropagator {
 public:
  explicit KnapsackPropagator(const KnapsackState& state);
  virtual ~KnapsackPropagator();

  // Initializes data structure and then calls InitPropagator.
  void Init(const std::vector<int64>& profits,
            const std::vector<int64>& weights);

  // Updates data structure and then calls UpdatePropagator.
  // Returns false when failure.
  bool Update(bool revert, const KnapsackAssignment& assignment);
  // ComputeProfitBounds should set 'profit_lower_bound_' and
  // 'profit_upper_bound_' which are constraint specific.
  virtual void ComputeProfitBounds() = 0;
  // Returns the id of next item to assign.
  // Returns kNoSelection when all items are bound.
  virtual int GetNextItemId() const = 0;

  int64 current_profit() const { return current_profit_; }
  int64 profit_lower_bound() const { return profit_lower_bound_; }
  int64 profit_upper_bound() const { return profit_upper_bound_; }

  // Copies the current state into 'solution'.
  // All unbound items are set to false (i.e. not in the knapsack).
  // When 'has_one_propagator' is true, CopyCurrentSolutionPropagator is called
  // to have a better solution. When there is only one propagator
  // there is no need to check the solution with other propagators, so the
  // partial solution can be smartly completed.
  void CopyCurrentStateToSolution(bool has_one_propagator,
                                  std::vector<bool>* solution) const;

 protected:
  // Initializes data structure. This method is called after initialization
  // of KnapsackPropagator data structure.
  virtual void InitPropagator() = 0;

  // Updates internal data structure incrementally. This method is called
  // after update of KnapsackPropagator data structure.
  virtual bool UpdatePropagator(bool revert,
                                const KnapsackAssignment& assignment) = 0;

  // Copies the current state into 'solution'.
  // Only unbound items have to be copied as CopyCurrentSolution was already
  // called with current state.
  // This method is useful when a propagator is able to find a better solution
  // than the blind instantiation to false of unbound items.
  virtual void CopyCurrentStateToSolutionPropagator(
      std::vector<bool>* solution) const = 0;

  const KnapsackState& state() const { return state_; }
  const std::vector<KnapsackItemPtr>& items() const { return items_; }

  void set_profit_lower_bound(int64 profit) { profit_lower_bound_ = profit; }
  void set_profit_upper_bound(int64 profit) { profit_upper_bound_ = profit; }

 private:
  std::vector<KnapsackItemPtr> items_;
  int64 current_profit_;
  int64 profit_lower_bound_;
  int64 profit_upper_bound_;
  const KnapsackState& state_;

  DISALLOW_COPY_AND_ASSIGN(KnapsackPropagator);
};

// ----- KnapsackCapacityPropagator -----
// KnapsackCapacityPropagator is a KnapsackPropagator used to enforce
// a capacity constraint.
// As a KnapsackPropagator is supposed to compute profit lower and upper
// bounds, and get the next item to select, it can be seen as a 0-1 Knapsack
// solver. The most efficient way to compute the upper bound is to iterate on
// items in profit-per-unit-weight decreasing order. The break item is
// commonly defined as the first item for which there is not enough remaining
// capacity. Selecting this break item as the next-item-to-assign usually
// gives the best results (see Greenberg & Hegerich).
//
// This is exactly what is implemented in this class.
//
// When there is only one propagator, it is possible to compute a better
// profit lower bound almost for free. During the scan to find the
// break element all unbound items are added just as if they were part of
// the current solution. This is used in both ComputeProfitBounds and
// CopyCurrentSolutionPropagator.
// For incrementality reasons, the ith item should be accessible in O(1). That's
// the reason why the item vector has to be duplicated 'sorted_items_'.
class KnapsackCapacityPropagator : public KnapsackPropagator {
 public:
  KnapsackCapacityPropagator(const KnapsackState& state, int64 capacity);
  ~KnapsackCapacityPropagator() override;
  void ComputeProfitBounds() override;
  int GetNextItemId() const override { return break_item_id_; }

 protected:
  // Initializes KnapsackCapacityPropagator (e.g., sort items in decreasing
  // order).
  void InitPropagator() override;
  // Updates internal data structure incrementally (i.e., 'consumed_capacity_')
  // to avoid a O(number_of_items) scan.
  bool UpdatePropagator(bool revert,
                        const KnapsackAssignment& assignment) override;
  void CopyCurrentStateToSolutionPropagator(
      std::vector<bool>* solution) const override;

 private:
  // An obvious additional profit upper bound corresponds to the linear
  // relaxation: remaining_capacity * efficiency of the break item.
  // It is possible to do better in O(1), using Martello-Toth bound U2.
  // The main idea is to enforce integrality constraint on the break item,
  // ie. either the break item is part of the solution, either it is not.
  // So basically the linear relaxation is done on the item before the break
  // item, or the one after the break item.
  // This is what GetAdditionalProfit method implements.
  int64 GetAdditionalProfit(int64 remaining_capacity, int break_item_id) const;

  const int64 capacity_;
  int64 consumed_capacity_;
  int break_item_id_;
  std::vector<KnapsackItemPtr> sorted_items_;
  int64 profit_max_;

  DISALLOW_COPY_AND_ASSIGN(KnapsackCapacityPropagator);
};

// ----- BaseKnapsackSolver -----
// This is the base class for knapsack solvers.
class BaseKnapsackSolver {
 public:
  explicit BaseKnapsackSolver(const std::string& solver_name)
      : solver_name_(solver_name) {}
  virtual ~BaseKnapsackSolver() {}

  // Initializes the solver and enters the problem to be solved.
  virtual void Init(const std::vector<int64>& profits,
                    const std::vector<std::vector<int64> >& weights,
                    const std::vector<int64>& capacities) = 0;

  // Gets the lower and upper bound when the item is in or out of the knapsack.
  // To ensure objects are correctly initialized, this method should not be
  // called before ::Init.
  virtual void GetLowerAndUpperBoundWhenItem(int item_id, bool is_item_in,
                                             int64* lower_bound,
                                             int64* upper_bound);

  // Solves the problem and returns the profit of the optimal solution.
  virtual int64 Solve(TimeLimit* time_limit, bool* is_solution_optimal) = 0;

  // Returns true if the item 'item_id' is packed in the optimal knapsack.
  virtual bool best_solution(int item_id) const = 0;

  virtual std::string GetName() const { return solver_name_; }

 private:
  const std::string solver_name_;
};

// ----- KnapsackGenericSolver -----
// KnapsackGenericSolver is the multi-dimensional knapsack solver class.
// In the current implementation, the next item to assign is given by the
// master propagator. Using SetMasterPropagator allows changing the default
// (propagator of the first dimension), and selecting another dimension when
// more constrained.
// TODO(user): In the case of a multi-dimensional knapsack problem, implement
// an aggregated propagator to combine all dimensions and give a better guide
// to select the next item (see, for instance, Dobson's aggregated efficiency).
class KnapsackGenericSolver : public BaseKnapsackSolver {
 public:
  explicit KnapsackGenericSolver(const std::string& solver_name);
  ~KnapsackGenericSolver() override;

  // Initializes the solver and enters the problem to be solved.
  void Init(const std::vector<int64>& profits,
            const std::vector<std::vector<int64> >& weights,
            const std::vector<int64>& capacities) override;
  int GetNumberOfItems() const { return state_.GetNumberOfItems(); }
  void GetLowerAndUpperBoundWhenItem(int item_id, bool is_item_in,
                                     int64* lower_bound,
                                     int64* upper_bound) override;

  // Sets which propagator should be used to guide the search.
  // 'master_propagator_id' should be in 0..p-1 with p the number of
  // propagators.
  void set_master_propagator_id(int master_propagator_id) {
    master_propagator_id_ = master_propagator_id;
  }

  // Solves the problem and returns the profit of the optimal solution.
  int64 Solve(TimeLimit* time_limit, bool* is_solution_optimal) override;
  // Returns true if the item 'item_id' is packed in the optimal knapsack.
  bool best_solution(int item_id) const override {
    return best_solution_.at(item_id);
  }

 private:
  // Clears internal data structure.
  void Clear();

  // Updates all propagators reverting/applying all decision on the path.
  // Returns true if fails. Note that, even if fails, all propagators should
  // be updated to be in a stable state in order to stay incremental.
  bool UpdatePropagators(const KnapsackSearchPath& path);
  // Updates all propagators reverting/applying one decision.
  // Return true if fails. Note that, even if fails, all propagators should
  // be updated to be in a stable state in order to stay incremental.
  bool IncrementalUpdate(bool revert, const KnapsackAssignment& assignment);
  // Updates the best solution if the current solution has a better profit.
  void UpdateBestSolution();

  // Returns true if new relevant search node was added to the nodes array, that
  // means this node should be added to the search queue too.
  bool MakeNewNode(const KnapsackSearchNode& node, bool is_in);

  // Gets the aggregated (min) profit upper bound among all propagators.
  int64 GetAggregatedProfitUpperBound() const;
  bool HasOnePropagator() const { return propagators_.size() == 1; }
  int64 GetCurrentProfit() const {
    return propagators_.at(master_propagator_id_)->current_profit();
  }
  int64 GetNextItemId() const {
    return propagators_.at(master_propagator_id_)->GetNextItemId();
  }

  std::vector<KnapsackPropagator*> propagators_;
  int master_propagator_id_;
  std::vector<KnapsackSearchNode*> search_nodes_;
  KnapsackState state_;
  int64 best_solution_profit_;
  std::vector<bool> best_solution_;

  DISALLOW_COPY_AND_ASSIGN(KnapsackGenericSolver);
};
#endif  // SWIG
}  // namespace operations_research

#endif  // OR_TOOLS_ALGORITHMS_KNAPSACK_SOLVER_H_<|MERGE_RESOLUTION|>--- conflicted
+++ resolved
@@ -157,71 +157,6 @@
      */
     KNAPSACK_MULTIDIMENSION_CBC_MIP_SOLVER = 3,
 #endif  // USE_CBC
-<<<<<<< HEAD
-     /** Generic Solver.
-      *
-      * This solver can deal with both large number of items and several
-      * dimensions. This solver is based on branch and bound.
-      */
-     KNAPSACK_MULTIDIMENSION_BRANCH_AND_BOUND_SOLVER = 5,
-
-#if defined(USE_SCIP)
-     /** SCIP based solver
-      *
-      * This solver can deal with both large number of items and several
-      * dimensions. This solver is based on Integer Programming solver SCIP.
-      */
-     KNAPSACK_MULTIDIMENSION_SCIP_MIP_SOLVER = 6,
-#endif // USE_SCIP
-#if defined(USE_XPRESS)
-	KNAPSACK_MULTIDIMENSION_XPRESS_MIP_SOLVER = 7,
-#endif
-#if defined(USE_CPLEX)
-	KNAPSACK_MULTIDIMENSION_CPLEX_MIP_SOLVER = 8,
-#endif
-  };
-
-   explicit KnapsackSolver(const std::string &solver_name);
-   KnapsackSolver(SolverType solver_type, const std::string &solver_name);
-   virtual ~KnapsackSolver();
-
-   /** 
-    * Initializes the solver and enters the problem to be solved. 
-    */
-   void Init(const std::vector<int64> &profits,
-             const std::vector<std::vector<int64>> &weights,
-             const std::vector<int64> &capacities);
-
-   /**
-    * Solves the problem and returns the profit of the optimal solution.
-    */
-   int64 Solve();
-
-   /**
-    * Returns true if the item 'item_id' is packed in the optimal knapsack.
-    */
-   bool BestSolutionContains(int item_id) const;
-   /**
-    * Returns true if the solution was proven optimal.
-    */
-   bool IsSolutionOptimal() const { return is_solution_optimal_; }
-   std::string GetName() const;
-
-   bool use_reduction() const { return use_reduction_; }
-   void set_use_reduction(bool use_reduction) {
-     use_reduction_ = use_reduction;
-   }
-
-   /** Time limit in seconds.
-    *
-    * When a finite time limit is set the solution obtained might not be optimal
-    * if the limit is reached.
-    */
-   void set_time_limit(double time_limit_seconds) {
-     time_limit_seconds_ = time_limit_seconds;
-     time_limit_ = absl::make_unique<TimeLimit>(time_limit_seconds_);
-   }
-=======
 
     /** Generic Solver.
      *
@@ -238,6 +173,12 @@
      */
     KNAPSACK_MULTIDIMENSION_SCIP_MIP_SOLVER = 6,
 #endif  // USE_SCIP
+#if defined(USE_XPRESS)
+	KNAPSACK_MULTIDIMENSION_XPRESS_MIP_SOLVER = 7,
+#endif
+#if defined(USE_CPLEX)
+	KNAPSACK_MULTIDIMENSION_CPLEX_MIP_SOLVER = 8,
+#endif
   };
 
   explicit KnapsackSolver(const std::string& solver_name);
@@ -278,7 +219,6 @@
     time_limit_seconds_ = time_limit_seconds;
     time_limit_ = absl::make_unique<TimeLimit>(time_limit_seconds_);
   }
->>>>>>> a6b4bc2f
 
  private:
   // Trivial reduction of capacity constraints when the capacity is higher than
