--- conflicted
+++ resolved
@@ -104,12 +104,8 @@
     TAG
       "v3.11.2"
     CMAKE_ARGS
-<<<<<<< HEAD
-	  -Dprotobuf_MSVC_STATIC_RUNTIME:BOOL=OFF
-=======
       -Dprotobuf_MSVC_STATIC_RUNTIME:BOOL=OFF
       -Dprotobuf_BUILD_TESTS:BOOL=OFF
->>>>>>> a8c1773a
       "SOURCE_SUBDIR cmake"
   )
 endif()
