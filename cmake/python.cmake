if(NOT BUILD_PYTHON)
  return()
endif()

# Use latest UseSWIG module
cmake_minimum_required(VERSION 3.14)

if(NOT TARGET ortools::ortools)
  message(FATAL_ERROR "Python: missing ortools TARGET")
endif()

# Will need swig
set(CMAKE_SWIG_FLAGS)
find_package(SWIG REQUIRED)
include(UseSWIG)

if(${SWIG_VERSION} VERSION_GREATER_EQUAL 4)
  list(APPEND CMAKE_SWIG_FLAGS "-doxygen")
endif()

if(UNIX AND NOT APPLE)
  list(APPEND CMAKE_SWIG_FLAGS "-DSWIGWORDSIZE64")
endif()

# Find Python
find_package(Python REQUIRED COMPONENTS Interpreter Development)

if(Python_VERSION VERSION_GREATER_EQUAL 3)
  list(APPEND CMAKE_SWIG_FLAGS "-py3")
endif()

# Generate Protobuf py sources
set(PROTO_PYS)
file(GLOB_RECURSE proto_py_files RELATIVE ${PROJECT_SOURCE_DIR}
  "ortools/constraint_solver/*.proto"
  "ortools/data/*.proto"
  "ortools/linear_solver/*.proto"
  "ortools/sat/*.proto"
  "ortools/util/*.proto"
  )
list(REMOVE_ITEM proto_py_files "ortools/constraint_solver/demon_profiler.proto")
foreach(PROTO_FILE ${proto_py_files})
  #message(STATUS "protoc proto(py): ${PROTO_FILE}")
  get_filename_component(PROTO_DIR ${PROTO_FILE} DIRECTORY)
  get_filename_component(PROTO_NAME ${PROTO_FILE} NAME_WE)
  set(PROTO_PY ${PROJECT_BINARY_DIR}/python/${PROTO_DIR}/${PROTO_NAME}_pb2.py)
  #message(STATUS "protoc py: ${PROTO_PY}")
  add_custom_command(
    OUTPUT ${PROTO_PY}
    COMMAND protobuf::protoc
    "--proto_path=${PROJECT_SOURCE_DIR}"
    ${PROTO_DIRS}
    "--python_out=${PROJECT_BINARY_DIR}/python"
    ${PROTO_FILE}
    DEPENDS ${PROTO_FILE} protobuf::protoc
    COMMENT "Generate Python protocol buffer for ${PROTO_FILE}"
    VERBATIM)
  list(APPEND PROTO_PYS ${PROTO_PY})
endforeach()
add_custom_target(Py${PROJECT_NAME}_proto DEPENDS ${PROTO_PYS} ortools::ortools)

# CMake will remove all '-D' prefix (i.e. -DUSE_FOO become USE_FOO)
#get_target_property(FLAGS ortools::ortools COMPILE_DEFINITIONS)
<<<<<<< HEAD
set(FLAGS -DUSE_BOP -DUSE_GLOP -DABSL_MUST_USE_RESULT)

if(USE_XPRESS)
	set(FLAGS ${FLAGS} -DUSE_XPRESS)
endif(USE_XPRESS)

if(USE_CPLEX)
	set(FLAGS ${FLAGS} -DUSE_CPLEX)
endif(USE_CPLEX)

=======
set(FLAGS -DUSE_BOP -DUSE_GLOP -DUSE_SCIP -DABSL_MUST_USE_RESULT)
>>>>>>> 65c61b59
if(USE_COINOR)
  list(APPEND FLAGS
    "-DUSE_CBC"
    "-DUSE_CLP"
    )
endif()
list(APPEND CMAKE_SWIG_FLAGS ${FLAGS} "-I${PROJECT_SOURCE_DIR}")

foreach(SUBPROJECT IN ITEMS algorithms graph linear_solver constraint_solver sat data util)
  add_subdirectory(ortools/${SUBPROJECT}/python)
endforeach()

#######################
## Python Packaging  ##
#######################
#file(MAKE_DIRECTORY python/${PROJECT_NAME})
file(COPY ortools/__init__.py DESTINATION python/${PROJECT_NAME})
file(COPY ortools/__init__.py DESTINATION python/${PROJECT_NAME}/util)
file(COPY ortools/__init__.py DESTINATION python/${PROJECT_NAME}/constraint_solver)
file(COPY ortools/__init__.py DESTINATION python/${PROJECT_NAME}/linear_solver)
file(COPY ortools/__init__.py DESTINATION python/${PROJECT_NAME}/sat)
file(COPY ortools/__init__.py DESTINATION python/${PROJECT_NAME}/sat/python)
file(COPY ortools/__init__.py DESTINATION python/${PROJECT_NAME}/graph)
file(COPY ortools/__init__.py DESTINATION python/${PROJECT_NAME}/algorithms)
file(COPY ortools/__init__.py DESTINATION python/${PROJECT_NAME}/data)

file(COPY
    ortools/linear_solver/linear_solver_natural_api.py
  DESTINATION python/ortools/linear_solver)
file(COPY
    ortools/sat/python/cp_model.py
    ortools/sat/python/cp_model_helper.py
    ortools/sat/python/visualization.py
  DESTINATION python/ortools/sat/python)

# setup.py.in contains cmake variable e.g. @PROJECT_NAME@ and
# generator expression e.g. $<TARGET_FILE_NAME:pyFoo>
configure_file(
  ${PROJECT_SOURCE_DIR}/ortools/python/setup.py.in
  ${PROJECT_BINARY_DIR}/python/setup.py.in
  @ONLY)
file(GENERATE
  OUTPUT ${PROJECT_BINARY_DIR}/python/$<CONFIG>/setup.py
  INPUT ${PROJECT_BINARY_DIR}/python/setup.py.in)

# Find if python module MODULE_NAME is available,
# if not install it to the Python user install directory.
function(search_python_module MODULE_NAME)
  execute_process(
    COMMAND ${Python_EXECUTABLE} -c "import ${MODULE_NAME}; print(${MODULE_NAME}.__version__)"
    RESULT_VARIABLE _RESULT
    OUTPUT_VARIABLE MODULE_VERSION
    ERROR_QUIET
    OUTPUT_STRIP_TRAILING_WHITESPACE
    )
  if(${_RESULT} STREQUAL "0")
    message(STATUS "Found python module: ${MODULE_NAME} (found version \"${MODULE_VERSION}\")")
  else()
    message(WARNING "Can't find python module \"${MODULE_NAME}\", install it using pip...")
    execute_process(
      COMMAND ${Python_EXECUTABLE} -m pip install --user ${MODULE_NAME}
      OUTPUT_STRIP_TRAILING_WHITESPACE
      )
  endif()
endfunction()

# Look for python module wheel
search_python_module(setuptools)
search_python_module(wheel)

# Main Target
add_custom_target(python_package ALL
  COMMAND ${CMAKE_COMMAND} -E copy $<CONFIG>/setup.py setup.py
  COMMAND ${CMAKE_COMMAND} -E remove_directory dist
  COMMAND ${CMAKE_COMMAND} -E make_directory ${PROJECT_NAME}/.libs
  # Don't need to copy static lib on windows.
  COMMAND ${CMAKE_COMMAND} -E $<IF:$<BOOL:${UNIX}>,copy,true>
  $<$<BOOL:${UNIX}>:$<TARGET_SONAME_FILE:ortools>> ${PROJECT_NAME}/.libs
  COMMAND ${CMAKE_COMMAND} -E copy $<TARGET_FILE:pywrapknapsack_solver> ${PROJECT_NAME}/algorithms
  COMMAND ${CMAKE_COMMAND} -E copy $<TARGET_FILE:pywrapgraph> ${PROJECT_NAME}/graph
  COMMAND ${CMAKE_COMMAND} -E copy $<TARGET_FILE:pywrapcp> ${PROJECT_NAME}/constraint_solver
  COMMAND ${CMAKE_COMMAND} -E copy $<TARGET_FILE:pywraplp> ${PROJECT_NAME}/linear_solver
  COMMAND ${CMAKE_COMMAND} -E copy $<TARGET_FILE:pywrapsat> ${PROJECT_NAME}/sat
  COMMAND ${CMAKE_COMMAND} -E copy $<TARGET_FILE:pywraprcpsp> ${PROJECT_NAME}/data
  COMMAND ${CMAKE_COMMAND} -E copy $<TARGET_FILE:sorted_interval_list> ${PROJECT_NAME}/util
  #COMMAND ${Python_EXECUTABLE} setup.py bdist_egg bdist_wheel
  COMMAND ${Python_EXECUTABLE} setup.py bdist_wheel
  BYPRODUCTS
    python/${PROJECT_NAME}
    python/build
    python/dist
    python/${PROJECT_NAME}.egg-info
  WORKING_DIRECTORY python
  )
add_dependencies(python_package ortools::ortools Py${PROJECT_NAME}_proto)

# Test
if(BUILD_TESTING)
  # Look for python module virtualenv
  search_python_module(six)
  search_python_module(virtualenv)
  # Testing using a vitual environment
  set(VENV_EXECUTABLE ${Python_EXECUTABLE} -m virtualenv)
  set(VENV_DIR ${CMAKE_BINARY_DIR}/venv)
  if(WIN32)
    set(VENV_Python_EXECUTABLE "${VENV_DIR}\\Scripts\\python.exe")
  else()
    set(VENV_Python_EXECUTABLE ${VENV_DIR}/bin/python)
  endif()
  # make a virtualenv to install our python package in it
  add_custom_command(TARGET python_package POST_BUILD
    COMMAND ${VENV_EXECUTABLE} -p ${Python_EXECUTABLE} ${VENV_DIR}
    # Must not call it in a folder containing the setup.py otherwise pip call it
    # (i.e. "python setup.py bdist") while we want to consume the wheel package
    COMMAND ${VENV_Python_EXECUTABLE} -m pip install --find-links=${CMAKE_CURRENT_BINARY_DIR}/python/dist ${PROJECT_NAME}
    COMMAND ${CMAKE_COMMAND} -E copy ${CMAKE_CURRENT_SOURCE_DIR}/test.py.in ${VENV_DIR}/test.py
    BYPRODUCTS ${VENV_DIR}
    WORKING_DIRECTORY ${CMAKE_CURRENT_BINARY_DIR} VERBATIM)
  # run the tests within the virtualenv
  add_test(NAME pytest_venv
    COMMAND ${VENV_Python_EXECUTABLE} ${VENV_DIR}/test.py)

  #add_subdirectory(examples/python)
  #add_subdirectory(examples/notebook)
endif()<|MERGE_RESOLUTION|>--- conflicted
+++ resolved
@@ -61,20 +61,16 @@
 
 # CMake will remove all '-D' prefix (i.e. -DUSE_FOO become USE_FOO)
 #get_target_property(FLAGS ortools::ortools COMPILE_DEFINITIONS)
-<<<<<<< HEAD
-set(FLAGS -DUSE_BOP -DUSE_GLOP -DABSL_MUST_USE_RESULT)
+set(FLAGS -DUSE_BOP -DUSE_GLOP -DUSE_SCIP -DABSL_MUST_USE_RESULT)
 
 if(USE_XPRESS)
-	set(FLAGS ${FLAGS} -DUSE_XPRESS)
+  list(APPEND FLAGS "-DUSE_XPRESS")
 endif(USE_XPRESS)
 
 if(USE_CPLEX)
-	set(FLAGS ${FLAGS} -DUSE_CPLEX)
+  list(APPEND FLAGS "-DUSE_CPLEX")
 endif(USE_CPLEX)
 
-=======
-set(FLAGS -DUSE_BOP -DUSE_GLOP -DUSE_SCIP -DABSL_MUST_USE_RESULT)
->>>>>>> 65c61b59
 if(USE_COINOR)
   list(APPEND FLAGS
     "-DUSE_CBC"
