--- conflicted
+++ resolved
@@ -176,22 +176,6 @@
     ${PROTO_PYS}
     ${PROJECT_NAMESPACE}::ortools)
 
-<<<<<<< HEAD
-# CMake will remove all '-D' prefix (i.e. -DUSE_FOO become USE_FOO)
-#get_target_property(FLAGS ${PROJECT_NAMESPACE}::ortools COMPILE_DEFINITIONS)
-set(FLAGS -DUSE_BOP -DUSE_GLOP -DABSL_MUST_USE_RESULT)
-if(USE_SIRIUS)
-  list(APPEND FLAGS "-DUSE_SIRIUS")
-endif(USE_SIRIUS)
-if(USE_CPLEX)
-  list(APPEND FLAGS "-DUSE_CPLEX")
-endif(USE_CPLEX)
-if(USE_COINOR)
-  list(APPEND FLAGS "-DUSE_CBC" "-DUSE_CLP")
-endif()
-if(USE_GLPK)
-  list(APPEND FLAGS "-DUSE_GLPK")
-=======
 ###################
 ##  Python Test  ##
 ###################
@@ -208,7 +192,6 @@
   else()
     set(VENV_Python3_EXECUTABLE ${VENV_DIR}/bin/python)
   endif()
->>>>>>> 92eab401
 endif()
 
 if(BUILD_TESTING)
@@ -383,13 +366,9 @@
     #COMMAND ${VENV_EXECUTABLE} ${VENV_DIR}
     # Must NOT call it in a folder containing the setup.py otherwise pip call it
     # (i.e. "python setup.py bdist") while we want to consume the wheel package
-<<<<<<< HEAD
     COMMAND ${VENV_Python3_EXECUTABLE} -m pip install protobuf>=3.18.0 absl-py>=0.13
-    COMMAND ${VENV_Python3_EXECUTABLE} -m pip install --no-index --find-links=${CMAKE_CURRENT_BINARY_DIR}/python/dist ${PROJECT_NAME}
-=======
     COMMAND ${VENV_Python3_EXECUTABLE} -m pip install
       --find-links=${CMAKE_CURRENT_BINARY_DIR}/python/dist ${PYTHON_PROJECT}==${PROJECT_VERSION}
->>>>>>> 92eab401
     # install modules only required to run examples
     COMMAND ${VENV_Python3_EXECUTABLE} -m pip install pandas matplotlib pytest
     BYPRODUCTS ${VENV_DIR}
