#[=======================================================================[.rst:
FindXPRESS
--------

This module determines the XPRESS library of the system.

IMPORTED Targets
^^^^^^^^^^^^^^^^

This module defines :prop_tgt:`IMPORTED` target ``XPRESS::XPRESS``, if
XPRESS has been found.

Result Variables
^^^^^^^^^^^^^^^^

This module defines the following variables:

::

XPRESS_FOUND          - True if XPRESS found.

Hints
^^^^^

A user may set ``XPRESS_ROOT`` to a XPRESS installation root to tell this
module where to look.
#]=======================================================================]
set(XPRESS_FOUND FALSE)

if(CMAKE_C_COMPILER_LOADED)
  include (CheckIncludeFile)
  include (CheckCSourceCompiles)
elseif(CMAKE_CXX_COMPILER_LOADED)
  include (CheckIncludeFileCXX)
  include (CheckCXXSourceCompiles)
else()
  message(FATAL_ERROR "FindXPRESS only works if either C or CXX language is enabled")
endif()

if(NOT XPRESS_ROOT)
  set(XPRESS_ROOT $ENV{XPRESS_ROOT})
endif()
message(STATUS "XPRESS_ROOT: ${XPRESS_ROOT}")
if(NOT XPRESS_ROOT)
  message(FATAL_ERROR "XPRESS_ROOT: not found")
else()
  set(XPRESS_FOUND TRUE)
endif()

if(XPRESS_FOUND AND NOT TARGET XPRESS::XPRESS)
  add_library(XPRESS::XPRESS UNKNOWN IMPORTED)

<<<<<<< HEAD
  set(XPRESS_INCLUDE_DIRS "${XPRESS_ROOT}/include")
  set_target_properties(XPRESS::XPRESS PROPERTIES
    INTERFACE_INCLUDE_DIRECTORIES "${XPRESS_INCLUDE_DIRS}")

=======
>>>>>>> a1c51beb
  if(UNIX)
    set_target_properties(XPRESS::XPRESS PROPERTIES
      INTERFACE_INCLUDE_DIRECTORIES "${XPRESS_ROOT}/include")
  endif()

  if(APPLE)
    set_target_properties(XPRESS::XPRESS PROPERTIES
      #INSTALL_RPATH_USE_LINK_PATH TRUE
      #BUILD_WITH_INSTALL_RPATH TRUE
      #INTERFACE_LINK_DIRECTORIES "${XPRESS_ROOT}/lib"
      #INSTALL_RPATH "${XPRESS_ROOT}/lib;${INSTALL_RPATH}"
      IMPORTED_LOCATION "${XPRESS_ROOT}/lib/libxprs.dylib")
  elseif(UNIX)
    set_target_properties(XPRESS::XPRESS PROPERTIES
      INTERFACE_LINK_DIRECTORIES "${XPRESS_ROOT}/lib"
      IMPORTED_LOCATION ${XPRESS_ROOT}/lib/libxprs.so)
  elseif(MSVC)
    set_target_properties(XPRESS::XPRESS PROPERTIES
      INTERFACE_INCLUDE_DIRECTORIES "${XPRESS_ROOT}\\include"
      IMPORTED_LOCATION "${XPRESS_ROOT}\\lib\\xprs.lib")
  endif()
endif()<|MERGE_RESOLUTION|>--- conflicted
+++ resolved
@@ -50,13 +50,6 @@
 if(XPRESS_FOUND AND NOT TARGET XPRESS::XPRESS)
   add_library(XPRESS::XPRESS UNKNOWN IMPORTED)
 
-<<<<<<< HEAD
-  set(XPRESS_INCLUDE_DIRS "${XPRESS_ROOT}/include")
-  set_target_properties(XPRESS::XPRESS PROPERTIES
-    INTERFACE_INCLUDE_DIRECTORIES "${XPRESS_INCLUDE_DIRS}")
-
-=======
->>>>>>> a1c51beb
   if(UNIX)
     set_target_properties(XPRESS::XPRESS PROPERTIES
       INTERFACE_INCLUDE_DIRECTORIES "${XPRESS_ROOT}/include")
