--- conflicted
+++ resolved
@@ -13,82 +13,8 @@
 
 get_filename_component(PARENT_SOURCE_DIR ${PROJECT_SOURCE_DIR} DIRECTORY)
 
-<<<<<<< HEAD
 include(GNUInstallDirs)
 
-foreach(EXECUTABLE
-  costas_array_sat
-  cvrp_disjoint_tw
-  cvrptw
-  cvrptw_with_breaks
-  cvrptw_with_refueling
-  cvrptw_with_resources
-  cvrptw_with_stop_times_and_resources
-  dimacs_assignment
-  dobble_ls
-  flow_api
-  frequency_assignment_problem
-  golomb_sat
-  integer_programming
-  jobshop_sat
-  knapsack
-  linear_assignment_api
-  linear_programming
-  linear_solver_protocol_buffers
-  magic_square_sat
-  max_flow
-  min_cost_flow
-  mps_driver
-  network_routing_sat
-  nqueens
-  random_tsp
-  pdptw
-  shift_minimization_sat
-  solve
-  sports_scheduling_sat
-  strawberry_fields_with_column_generation
-  weighted_tardiness_sat)
-  add_executable(${EXECUTABLE} ${EXECUTABLE}.cc)
-  target_include_directories(${EXECUTABLE} PUBLIC ${PARENT_SOURCE_DIR})
-  target_compile_features(${EXECUTABLE} PRIVATE cxx_std_11)
-  target_link_libraries(${EXECUTABLE} PRIVATE ortools::ortools)
-  install(TARGETS ${EXECUTABLE}
-    RUNTIME DESTINATION ${CMAKE_INSTALL_BINDIR})
-endforeach()
-
-foreach(TEST
-    costas_array_sat
-    cvrp_disjoint_tw
-    cvrptw
-    #cvrptw_with_breaks # Too long
-    #cvrptw_with_refueling # Too long
-    cvrptw_with_resources
-    cvrptw_with_stop_times_and_resources
-    #dimacs_assignment
-    #dobble_ls # Too long
-    flow_api
-    #frequency_assignment_problem
-    golomb_sat
-    integer_programming
-    #jobshop_sat
-    knapsack
-    linear_assignment_api
-    linear_programming
-    linear_solver_protocol_buffers
-    magic_square_sat
-    #mps_driver
-    #network_routing_sat
-    nqueens
-    #pdptw
-    #rcpsp_sat
-    #shift_minimization_sat
-    #solve
-    #sports_scheduling_sat # Too long
-    #strawberry_fields_with_column_generation # Too long
-    #weighted_tardiness_sat
-    )
-  add_test(NAME cc_${TEST} COMMAND ${TEST})
-endforeach()
 
 if (USE_SIRIUS)
 	add_test(NAME "cc_strawberry_fields_with_column_generation_glop" COMMAND strawberry_fields_with_column_generation -colgen_solver glop)
@@ -98,7 +24,4 @@
 
 if (USE_CPLEX)
 	add_test(NAME "cc_strawberry_fields_with_column_generation_cplex" COMMAND strawberry_fields_with_column_generation -colgen_solver cplex)
-endif()
-=======
-include(GNUInstallDirs)
->>>>>>> e7cc60a8
+endif()