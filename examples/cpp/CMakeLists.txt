if(NOT BUILD_CXX_EXAMPLES)
	return()
endif()

if(APPLE)
	set(CMAKE_INSTALL_RPATH
    "@loader_path/../${CMAKE_INSTALL_LIBDIR};@loader_path")
elseif(UNIX)
  set(CMAKE_INSTALL_RPATH "$ORIGIN/../${CMAKE_INSTALL_LIBDIR}:$ORIGIN")
endif()

include(GNUInstallDirs)
foreach(EXECUTABLE IN ITEMS
  constraint_programming_cp
  costas_array_sat
  cvrp_disjoint_tw
  cvrptw
  cvrptw_with_breaks
  cvrptw_with_refueling
  cvrptw_with_resources
  cvrptw_with_stop_times_and_resources
  dimacs_assignment
  dobble_ls
  flow_api
  frequency_assignment_problem
  golomb_sat
  integer_programming
  jobshop_sat
  linear_assignment_api
  linear_programming
  linear_solver_protocol_buffers
  magic_square_sat
  max_flow
  min_cost_flow
  mps_driver
  network_routing_sat
  nqueens
  pdptw
  random_tsp
  shift_minimization_sat
  slitherlink_sat
  solve
  sports_scheduling_sat
  stigler_diet
  strawberry_fields_with_column_generation
  uncapacitated_facility_location
  variable_intervals_sat
  weighted_tardiness_sat)
  add_executable(${EXECUTABLE} ${EXECUTABLE}.cc)
  target_include_directories(${EXECUTABLE} PUBLIC ${CMAKE_CURRENT_SOURCE_DIR})
  target_compile_features(${EXECUTABLE} PRIVATE cxx_std_17)
  target_link_libraries(${EXECUTABLE} PRIVATE ortools::ortools)
  install(TARGETS ${EXECUTABLE})
endforeach()

foreach(TEST IN ITEMS
    costas_array_sat
    cvrp_disjoint_tw
    cvrptw
    #cvrptw_with_breaks # Too long
    #cvrptw_with_refueling # Too long
    cvrptw_with_resources
    cvrptw_with_stop_times_and_resources
    #dimacs_assignment
    #dobble_ls # Too long
    flow_api
    #frequency_assignment_problem
    golomb_sat
    integer_programming
    #jobshop_sat
    knapsack
    linear_assignment_api
    linear_programming
    linear_solver_protocol_buffers
    magic_square_sat
    #mps_driver
    #network_routing_sat
    nqueens
    #pdptw
    #rcpsp_sat
    #shift_minimization_sat
    #solve
    #sports_scheduling_sat # Too long
    #stigler_diet
    #strawberry_fields_with_column_generation # Too long
    uncapacitated_facility_location
    #variable_intervals_sat
    #weighted_tardiness_sat
    )
<<<<<<< HEAD
  add_test(NAME cc_${TEST} COMMAND ${TEST})
endforeach()

if (USE_SIRIUS)
	add_test(NAME "cc_strawberry_fields_with_column_generation_glop" COMMAND strawberry_fields_with_column_generation -colgen_solver glop)
	add_test(NAME "cc_strawberry_fields_with_column_generation_clp" COMMAND strawberry_fields_with_column_generation -colgen_solver clp)
	add_test(NAME "cc_strawberry_fields_with_column_generation_sirius" COMMAND strawberry_fields_with_column_generation -colgen_solver sirius)
endif()

if (USE_CPLEX)
	add_test(NAME "cc_strawberry_fields_with_column_generation_cplex" COMMAND strawberry_fields_with_column_generation -colgen_solver cplex)
endif()
=======
  add_test(NAME cxx_${TEST} COMMAND ${TEST})
endforeach()
>>>>>>> a1c51beb
<|MERGE_RESOLUTION|>--- conflicted
+++ resolved
@@ -87,8 +87,7 @@
     #variable_intervals_sat
     #weighted_tardiness_sat
     )
-<<<<<<< HEAD
-  add_test(NAME cc_${TEST} COMMAND ${TEST})
+  add_test(NAME cxx_${TEST} COMMAND ${TEST})
 endforeach()
 
 if (USE_SIRIUS)
@@ -99,8 +98,4 @@
 
 if (USE_CPLEX)
 	add_test(NAME "cc_strawberry_fields_with_column_generation_cplex" COMMAND strawberry_fields_with_column_generation -colgen_solver cplex)
-endif()
-=======
-  add_test(NAME cxx_${TEST} COMMAND ${TEST})
-endforeach()
->>>>>>> a1c51beb
+endif()