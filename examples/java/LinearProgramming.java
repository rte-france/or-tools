--- conflicted
+++ resolved
@@ -117,10 +117,6 @@
     System.out.println("---- Linear programming example with CLP ----");
     runLinearProgrammingExample("CLP", false);
     System.out.println("---- Linear programming example with XPRESS ----");
-<<<<<<< HEAD
-    runLinearProgrammingExample("XPRESS", false);
-=======
     runLinearProgrammingExample("XPRESS_LP", false);
->>>>>>> 2505eaba
   }
 }