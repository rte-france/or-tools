#!/usr/bin/env python3
# Copyright 2010-2022 Google LLC
# Licensed under the Apache License, Version 2.0 (the "License");
# you may not use this file except in compliance with the License.
# You may obtain a copy of the License at
#
#     http://www.apache.org/licenses/LICENSE-2.0
#
# Unless required by applicable law or agreed to in writing, software
# distributed under the License is distributed on an "AS IS" BASIS,
# WITHOUT WARRANTIES OR CONDITIONS OF ANY KIND, either express or implied.
# See the License for the specific language governing permissions and
# limitations under the License.

"""Linear programming examples that show how to use the APIs."""

from ortools.linear_solver import pywraplp


def Announce(solver, api_type):
    print(
        "---- Linear programming example with " + solver + " (" + api_type + ") -----"
    )


def RunLinearExampleNaturalLanguageAPI(optimization_problem_type):
    """Example of simple linear program with natural language API."""
    solver = pywraplp.Solver.CreateSolver(optimization_problem_type)

    if not solver:
        return

    Announce(optimization_problem_type, "natural language API")

    infinity = solver.infinity()
    # x1, x2 and x3 are continuous non-negative variables.
    x1 = solver.NumVar(0.0, infinity, "x1")
    x2 = solver.NumVar(0.0, infinity, "x2")
    x3 = solver.NumVar(0.0, infinity, "x3")

    solver.Maximize(10 * x1 + 6 * x2 + 4 * x3)
    c0 = solver.Add(10 * x1 + 4 * x2 + 5 * x3 <= 600, "ConstraintName0")
    c1 = solver.Add(2 * x1 + 2 * x2 + 6 * x3 <= 300)
    sum_of_vars = sum([x1, x2, x3])
    c2 = solver.Add(sum_of_vars <= 100.0, "OtherConstraintName")

    SolveAndPrint(
        solver, [x1, x2, x3], [c0, c1, c2], optimization_problem_type != "PDLP"
    )
    # Print a linear expression's solution value.
    print("Sum of vars: %s = %s" % (sum_of_vars, sum_of_vars.solution_value()))


def RunLinearExampleCppStyleAPI(optimization_problem_type):
    """Example of simple linear program with the C++ style API."""
    solver = pywraplp.Solver.CreateSolver(optimization_problem_type)
    if not solver:
        return

    Announce(optimization_problem_type, "C++ style API")

    infinity = solver.infinity()
    # x1, x2 and x3 are continuous non-negative variables.
    x1 = solver.NumVar(0.0, infinity, "x1")
    x2 = solver.NumVar(0.0, infinity, "x2")
    x3 = solver.NumVar(0.0, infinity, "x3")

    # Maximize 10 * x1 + 6 * x2 + 4 * x3.
    objective = solver.Objective()
    objective.SetCoefficient(x1, 10)
    objective.SetCoefficient(x2, 6)
    objective.SetCoefficient(x3, 4)
    objective.SetMaximization()

    # x1 + x2 + x3 <= 100.
    c0 = solver.Constraint(-infinity, 100.0, "c0")
    c0.SetCoefficient(x1, 1)
    c0.SetCoefficient(x2, 1)
    c0.SetCoefficient(x3, 1)

    # 10 * x1 + 4 * x2 + 5 * x3 <= 600.
    c1 = solver.Constraint(-infinity, 600.0, "c1")
    c1.SetCoefficient(x1, 10)
    c1.SetCoefficient(x2, 4)
    c1.SetCoefficient(x3, 5)

    # 2 * x1 + 2 * x2 + 6 * x3 <= 300.
    c2 = solver.Constraint(-infinity, 300.0, "c2")
    c2.SetCoefficient(x1, 2)
    c2.SetCoefficient(x2, 2)
    c2.SetCoefficient(x3, 6)

    SolveAndPrint(
        solver, [x1, x2, x3], [c0, c1, c2], optimization_problem_type != "PDLP"
    )


def SolveAndPrint(solver, variable_list, constraint_list, is_precise):
    """Solve the problem and print the solution."""
    print("Number of variables = %d" % solver.NumVariables())
    print("Number of constraints = %d" % solver.NumConstraints())

    result_status = solver.Solve()

    # The problem has an optimal solution.
    assert result_status == pywraplp.Solver.OPTIMAL

    # The solution looks legit (when using solvers others than
    # GLOP_LINEAR_PROGRAMMING, verifying the solution is highly recommended!).
    if is_precise:
        assert solver.VerifySolution(1e-7, True)

    print("Problem solved in %f milliseconds" % solver.wall_time())

    # The objective value of the solution.
    print("Optimal objective value = %f" % solver.Objective().Value())

    # The value of each variable in the solution.
    for variable in variable_list:
        print("%s = %f" % (variable.name(), variable.solution_value()))

    print("Advanced usage:")
    print("Problem solved in %d iterations" % solver.iterations())
    for variable in variable_list:
        print("%s: reduced cost = %f" % (variable.name(), variable.reduced_cost()))
    activities = solver.ComputeConstraintActivities()
    for i, constraint in enumerate(constraint_list):
        print(
            (
                "constraint %d: dual value = %f\n               activity = %f"
                % (i, constraint.dual_value(), activities[constraint.index()])
            )
        )


def main():
    RunLinearExampleNaturalLanguageAPI("GLOP")
    RunLinearExampleNaturalLanguageAPI("GLPK_LP")
    RunLinearExampleNaturalLanguageAPI("CLP")
    RunLinearExampleNaturalLanguageAPI("PDLP")
<<<<<<< HEAD
    RunLinearExampleNaturalLanguageAPI("XPRESS")
=======
    RunLinearExampleNaturalLanguageAPI("XPRESS_LP")
>>>>>>> 2505eaba

    RunLinearExampleCppStyleAPI("GLOP")
    RunLinearExampleCppStyleAPI("GLPK_LP")
    RunLinearExampleCppStyleAPI("CLP")
    RunLinearExampleCppStyleAPI("PDLP")
<<<<<<< HEAD
    RunLinearExampleCppStyleAPI("XPRESS")
=======
    RunLinearExampleCppStyleAPI("XPRESS_LP")
>>>>>>> 2505eaba


if __name__ == "__main__":
    main()<|MERGE_RESOLUTION|>--- conflicted
+++ resolved
@@ -138,21 +138,13 @@
     RunLinearExampleNaturalLanguageAPI("GLPK_LP")
     RunLinearExampleNaturalLanguageAPI("CLP")
     RunLinearExampleNaturalLanguageAPI("PDLP")
-<<<<<<< HEAD
-    RunLinearExampleNaturalLanguageAPI("XPRESS")
-=======
     RunLinearExampleNaturalLanguageAPI("XPRESS_LP")
->>>>>>> 2505eaba
 
     RunLinearExampleCppStyleAPI("GLOP")
     RunLinearExampleCppStyleAPI("GLPK_LP")
     RunLinearExampleCppStyleAPI("CLP")
     RunLinearExampleCppStyleAPI("PDLP")
-<<<<<<< HEAD
-    RunLinearExampleCppStyleAPI("XPRESS")
-=======
     RunLinearExampleCppStyleAPI("XPRESS_LP")
->>>>>>> 2505eaba
 
 
 if __name__ == "__main__":
